--- conflicted
+++ resolved
@@ -8,114 +8,12 @@
 
   .:
     dependencies:
-<<<<<<< HEAD
-      '@ai-sdk/amazon-bedrock':
-        specifier: ^3.0.30
-        version: 3.0.30(zod@4.1.12)
-      '@ai-sdk/anthropic':
-        specifier: ^2.0.23
-        version: 2.0.23(zod@4.1.12)
-      '@ai-sdk/assemblyai':
-        specifier: ^1.0.11
-        version: 1.0.11(zod@4.1.12)
-      '@ai-sdk/azure':
-        specifier: ^2.0.43
-        version: 2.0.43(zod@4.1.12)
-      '@ai-sdk/baseten':
-        specifier: 1.0.0-beta.7
-        version: 1.0.0-beta.7(zod@4.1.12)
-      '@ai-sdk/cerebras':
-        specifier: ^1.0.21
-        version: 1.0.21(zod@4.1.12)
-      '@ai-sdk/cohere':
-        specifier: ^2.0.12
-        version: 2.0.12(zod@4.1.12)
-      '@ai-sdk/deepgram':
-        specifier: ^1.0.11
-        version: 1.0.11(zod@4.1.12)
-      '@ai-sdk/deepinfra':
-        specifier: ^1.0.20
-        version: 1.0.20(zod@4.1.12)
-      '@ai-sdk/deepseek':
-        specifier: ^1.0.20
-        version: 1.0.20(zod@4.1.12)
-      '@ai-sdk/elevenlabs':
-        specifier: ^1.0.12
-        version: 1.0.12(zod@4.1.12)
-      '@ai-sdk/fal':
-        specifier: ^1.0.15
-        version: 1.0.15(zod@4.1.12)
-      '@ai-sdk/fireworks':
-        specifier: ^1.0.20
-        version: 1.0.20(zod@4.1.12)
-      '@ai-sdk/gladia':
-        specifier: ^1.0.11
-        version: 1.0.11(zod@4.1.12)
-      '@ai-sdk/google':
-        specifier: ^2.0.17
-        version: 2.0.17(zod@4.1.12)
-      '@ai-sdk/google-vertex':
-        specifier: ^3.0.34
-        version: 3.0.34(zod@4.1.12)
-      '@ai-sdk/groq':
-        specifier: ^2.0.22
-        version: 2.0.22(zod@4.1.12)
-      '@ai-sdk/hume':
-        specifier: ^1.0.11
-        version: 1.0.11(zod@4.1.12)
-      '@ai-sdk/lmnt':
-        specifier: ^1.0.11
-        version: 1.0.11(zod@4.1.12)
-      '@ai-sdk/luma':
-        specifier: ^1.0.11
-        version: 1.0.11(zod@4.1.12)
-      '@ai-sdk/mistral':
-        specifier: ^2.0.17
-        version: 2.0.17(zod@4.1.12)
-      '@ai-sdk/openai':
-        specifier: ^2.0.43
-        version: 2.0.43(zod@4.1.12)
-      '@ai-sdk/openai-compatible':
-        specifier: ^1.0.19
-        version: 1.0.19(zod@4.1.12)
-      '@ai-sdk/perplexity':
-        specifier: ^2.0.11
-        version: 2.0.11(zod@4.1.12)
-      '@ai-sdk/replicate':
-        specifier: ^1.0.11
-        version: 1.0.11(zod@4.1.12)
-      '@ai-sdk/revai':
-        specifier: ^1.0.11
-        version: 1.0.11(zod@4.1.12)
-      '@ai-sdk/togetherai':
-        specifier: ^1.0.20
-        version: 1.0.20(zod@4.1.12)
-      '@ai-sdk/vercel':
-        specifier: ^1.0.20
-        version: 1.0.20(zod@4.1.12)
-      '@ai-sdk/xai':
-        specifier: ^2.0.23
-        version: 2.0.23(zod@4.1.12)
-      '@anthropic-ai/sdk':
-        specifier: ^0.65.0
-        version: 0.65.0(zod@4.1.12)
-      '@openrouter/ai-sdk-provider':
-        specifier: ^1.2.0
-        version: 1.2.0(ai@5.0.60(zod@4.1.12))(zod@4.1.12)
-      '@testing-library/jest-dom':
-        specifier: ^6.9.1
-        version: 6.9.1
-      ai:
-        specifier: ^5.0.60
-        version: 5.0.60(zod@4.1.12)
-=======
       '@anthropic-ai/sdk':
         specifier: ^0.67.0
         version: 0.67.0
       '@testing-library/jest-dom':
         specifier: ^6.9.1
         version: 6.9.1
->>>>>>> f88dbb61
       dotenv:
         specifier: ^17.2.3
         version: 17.2.3
@@ -128,23 +26,12 @@
       ollama:
         specifier: ^0.6.0
         version: 0.6.0
-<<<<<<< HEAD
-      ollama-ai-provider-v2:
-        specifier: ^1.4.1
-        version: 1.4.1(zod@4.1.12)
-=======
->>>>>>> f88dbb61
       rimraf:
         specifier: ^6.0.1
         version: 6.0.1
       svelte:
-<<<<<<< HEAD
-        specifier: ^5.39.9
-        version: 5.39.9
-=======
         specifier: ^5.41.0
         version: 5.41.0
->>>>>>> f88dbb61
       tsx:
         specifier: ^4.20.6
         version: 4.20.6
@@ -155,23 +42,6 @@
         specifier: ^7.16.0
         version: 7.16.0
       vite:
-<<<<<<< HEAD
-        specifier: ^7.1.9
-        version: 7.1.9(@types/node@24.7.0)(tsx@4.20.6)
-      zod:
-        specifier: ^4.1.12
-        version: 4.1.12
-    devDependencies:
-      '@google/genai':
-        specifier: ^1.22.0
-        version: 1.22.0
-      '@sveltejs/vite-plugin-svelte':
-        specifier: ^6.2.1
-        version: 6.2.1(svelte@5.39.9)(vite@7.1.9(@types/node@24.7.0)(tsx@4.20.6))
-      '@testing-library/svelte':
-        specifier: ^5.2.8
-        version: 5.2.8(svelte@5.39.9)(vite@7.1.9(@types/node@24.7.0)(tsx@4.20.6))(vitest@3.2.4(@types/node@24.7.0)(jsdom@27.0.0(postcss@8.5.6))(tsx@4.20.6))
-=======
         specifier: ^7.1.10
         version: 7.1.10(@types/node@24.8.1)(tsx@4.20.6)
     devDependencies:
@@ -184,7 +54,6 @@
       '@testing-library/svelte':
         specifier: ^5.2.8
         version: 5.2.8(svelte@5.41.0)(vite@7.1.10(@types/node@24.8.1)(tsx@4.20.6))(vitest@3.2.4(@types/node@24.8.1)(jsdom@27.0.1(postcss@8.5.6))(tsx@4.20.6))
->>>>>>> f88dbb61
       '@testing-library/user-event':
         specifier: ^14.6.1
         version: 14.6.1(@testing-library/dom@10.4.1)
@@ -198,238 +67,19 @@
         specifier: ^27.0.1
         version: 27.0.1(postcss@8.5.6)
       openai:
-<<<<<<< HEAD
-        specifier: ^6.2.0
-        version: 6.2.0(ws@8.18.3)(zod@4.1.12)
-      vitest:
-        specifier: ^3.2.4
-        version: 3.2.4(@types/node@24.7.0)(jsdom@27.0.0(postcss@8.5.6))(tsx@4.20.6)
-=======
         specifier: ^6.5.0
         version: 6.5.0(ws@8.18.3)
       vitest:
         specifier: ^3.2.4
         version: 3.2.4(@types/node@24.8.1)(jsdom@27.0.1(postcss@8.5.6))(tsx@4.20.6)
->>>>>>> f88dbb61
 
 packages:
 
   '@adobe/css-tools@4.4.4':
     resolution: {integrity: sha512-Elp+iwUx5rN5+Y8xLt5/GRoG20WGoDCQ/1Fb+1LiGtvwbDavuSk0jhD/eZdckHAuzcDzccnkv+rEjyWfRx18gg==}
 
-<<<<<<< HEAD
-  '@ai-sdk/amazon-bedrock@3.0.30':
-    resolution: {integrity: sha512-aF21FFpTusWAdXc70bqA8SIFnIfCokwrp4G8efMETIRXIH+N5QGd6UYEMbfMfwx4P9iN9v3oUwsHsRtr87TKPQ==}
-    engines: {node: '>=18'}
-    peerDependencies:
-      zod: ^3.25.76 || ^4.1.8
-
-  '@ai-sdk/anthropic@2.0.23':
-    resolution: {integrity: sha512-ZEBiiv1UhjGjBwUU63pFhLK5LCSlNDb1idY9K1oZHm5/Fda1cuTojf32tOp0opH0RPbPAN/F8fyyNjbU33n9Kw==}
-    engines: {node: '>=18'}
-    peerDependencies:
-      zod: ^3.25.76 || ^4.1.8
-
-  '@ai-sdk/assemblyai@1.0.11':
-    resolution: {integrity: sha512-Am/B5ksTjB5BNWGI7W8NzZL5S5Rqa9fiLSBp8Rj1XpTb00f6kPzpiL2Hg4/GsegnT/5jyc51CrmYP64k06Co9A==}
-    engines: {node: '>=18'}
-    peerDependencies:
-      zod: ^3.25.76 || ^4.1.8
-
-  '@ai-sdk/azure@2.0.43':
-    resolution: {integrity: sha512-rIkSzrwJoDHYLuxrzDZ5JOjKASaoq5LjzQ6RIHsn8tN8q+8wNwq7F9Mot14rLMM/HyqmIBzlhEXsgL2tjREm8w==}
-    engines: {node: '>=18'}
-    peerDependencies:
-      zod: ^3.25.76 || ^4.1.8
-
-  '@ai-sdk/baseten@1.0.0-beta.7':
-    resolution: {integrity: sha512-qIfGiQz5dadE6FNYDY/Z+rjo7njIoyvzg8tUXBdsyABG6FOCSoHeurLTKp2xk/6eEDHlcWfIteDK3YowjKOKRA==}
-    engines: {node: '>=18'}
-    peerDependencies:
-      zod: ^3.25.76 || ^4.1.8
-
-  '@ai-sdk/cerebras@1.0.21':
-    resolution: {integrity: sha512-hYY5fsYyq+DP10xAn5Et3heFHzFNlmLweT3qWjW+Om3GwdeCcxg0kt8h1/BLpTtnfxnbNBZqXLUWsndXz72arA==}
-    engines: {node: '>=18'}
-    peerDependencies:
-      zod: ^3.25.76 || ^4.1.8
-
-  '@ai-sdk/cohere@2.0.12':
-    resolution: {integrity: sha512-v9jORdsIZHJ+AcHM5m3RpF+UTaiv9kId2UrCKToLVfHtGAA3ykmPLPM1XntMKSA6pfy0lNqUUbG1LXIzsPa1Yg==}
-    engines: {node: '>=18'}
-    peerDependencies:
-      zod: ^3.25.76 || ^4.1.8
-
-  '@ai-sdk/deepgram@1.0.11':
-    resolution: {integrity: sha512-NP/6biQhamJPC2C+weYam0QMIvHwR3N5bD6wkvJZxnyuoVxpLyu0UJ04uc27TqP5T6c/iGPCJLa2wI3KHaikLw==}
-    engines: {node: '>=18'}
-    peerDependencies:
-      zod: ^3.25.76 || ^4.1.8
-
-  '@ai-sdk/deepinfra@1.0.20':
-    resolution: {integrity: sha512-37BN4fHtl9tr93yN8mX8OEI2tR4jX95FCLb6xaYHY6tghNazd/Ay5rmkIW6EscvplLpoCjemnFbnwhIHvLalZQ==}
-    engines: {node: '>=18'}
-    peerDependencies:
-      zod: ^3.25.76 || ^4.1.8
-
-  '@ai-sdk/deepseek@1.0.20':
-    resolution: {integrity: sha512-N9Apga/peOf/zXWaoJVcsh0DDyePrw4KZZ4wsInxt0zUo3k24+bF6MMjhSBFQobV1lLXp7caMA1iiLqQkqYAAg==}
-    engines: {node: '>=18'}
-    peerDependencies:
-      zod: ^3.25.76 || ^4.1.8
-
-  '@ai-sdk/elevenlabs@1.0.12':
-    resolution: {integrity: sha512-IgWhrP1xXzmzUDd0B4wwxLUllgrMzTa6P9yz6qka4cm3zJywjgbWYth1wEYR5sVCbSb1lXuqeFnrRBLfKZQjTw==}
-    engines: {node: '>=18'}
-    peerDependencies:
-      zod: ^3.25.76 || ^4.1.8
-
-  '@ai-sdk/fal@1.0.15':
-    resolution: {integrity: sha512-SAKSvoURKh2eApeEenJ6mveeJQ9nSFs+bBrx5mFCusoWnJudzDBAa9nNsBc/vsB325PK5lXEd0YvcL4hsZDB8Q==}
-    engines: {node: '>=18'}
-    peerDependencies:
-      zod: ^3.25.76 || ^4.1.8
-
-  '@ai-sdk/fireworks@1.0.20':
-    resolution: {integrity: sha512-T0z/hKSyFzpMRjulTLtkwhoxJC+WohzAolcfpi6MhlxAq4RD2bayoRsvBl/TnzykbkpLMH0TQmbcZlPvoQ3vOg==}
-    engines: {node: '>=18'}
-    peerDependencies:
-      zod: ^3.25.76 || ^4.1.8
-
-  '@ai-sdk/gateway@1.0.33':
-    resolution: {integrity: sha512-v9i3GPEo4t3fGcSkQkc07xM6KJN75VUv7C1Mqmmsu2xD8lQwnQfsrgAXyNuWe20yGY0eHuheSPDZhiqsGKtH1g==}
-    engines: {node: '>=18'}
-    peerDependencies:
-      zod: ^3.25.76 || ^4.1.8
-
-  '@ai-sdk/gladia@1.0.11':
-    resolution: {integrity: sha512-bJUC2KFEf/PiGiGB/d3gZabmN9XBGMVJgcDs6WJMtteFqUgPMTGggxNkL3lMJm6uji/gcBW7Ki9pqEzsR8dNZw==}
-    engines: {node: '>=18'}
-    peerDependencies:
-      zod: ^3.25.76 || ^4.1.8
-
-  '@ai-sdk/google-vertex@3.0.34':
-    resolution: {integrity: sha512-8xrve+UP6PxoU16z3DHz2OjoQ52Xszfddmxmr7e1tMuKKuvMrlYyHDMglhn/VTWTFk4u/rLJTU2p9C7aMvToCg==}
-    engines: {node: '>=18'}
-    peerDependencies:
-      zod: ^3.25.76 || ^4.1.8
-
-  '@ai-sdk/google@2.0.17':
-    resolution: {integrity: sha512-6LyuUrCZuiULg0rUV+kT4T2jG19oUntudorI4ttv1ARkSbwl8A39ue3rA487aDDy6fUScdbGFiV5Yv/o4gidVA==}
-    engines: {node: '>=18'}
-    peerDependencies:
-      zod: ^3.25.76 || ^4.1.8
-
-  '@ai-sdk/groq@2.0.22':
-    resolution: {integrity: sha512-/AswqcXnMuZnpLzRxddB/WBEi0hM6IpqafrGGQE/jGQPIuIKPb8HyNatX67vJgHcD2s12YIKuFccaBPDYlUIVg==}
-    engines: {node: '>=18'}
-    peerDependencies:
-      zod: ^3.25.76 || ^4.1.8
-
-  '@ai-sdk/hume@1.0.11':
-    resolution: {integrity: sha512-qrV60X12Vw6AExpXJS3+nvayG1kRxwIc2fOZ/RSbZLHLww2SEwywy6jXhXaZcq3PGmqkS45j5Zq6ot6s7ITCHA==}
-    engines: {node: '>=18'}
-    peerDependencies:
-      zod: ^3.25.76 || ^4.1.8
-
-  '@ai-sdk/lmnt@1.0.11':
-    resolution: {integrity: sha512-10FDHefzvgNxoQrfKoq2O19EpW3X+M7umafI5mh+2CEHWYB9dXSFEUVg6a7UQ7vst0T+zBICt5MLB6EBnLBQ9w==}
-    engines: {node: '>=18'}
-    peerDependencies:
-      zod: ^3.25.76 || ^4.1.8
-
-  '@ai-sdk/luma@1.0.11':
-    resolution: {integrity: sha512-G2y4DXoSKGcjNUBwcoh13Qom7xderCF0jmNBiZglN+8pUGxUS4DkSNt+zw8uAABkfGBVzDzYETcMiWcLAXMT6Q==}
-    engines: {node: '>=18'}
-    peerDependencies:
-      zod: ^3.25.76 || ^4.1.8
-
-  '@ai-sdk/mistral@2.0.17':
-    resolution: {integrity: sha512-IizV9YTPzPrOxgaGeJIppkUb/BmuglcbqFHcfbXkJONLBm4SEIjhye1FMGMFueXjZs7IGZ0m+AhRbRNH6J42Jg==}
-    engines: {node: '>=18'}
-    peerDependencies:
-      zod: ^3.25.76 || ^4.1.8
-
-  '@ai-sdk/openai-compatible@1.0.19':
-    resolution: {integrity: sha512-hnsqPCCSNKgpZRNDOAIXZs7OcUDM4ut5ggWxj2sjB4tNL/aBn/xrM7pJkqu+WuPowyrE60wPVSlw0LvtXAlMXQ==}
-    engines: {node: '>=18'}
-    peerDependencies:
-      zod: ^3.25.76 || ^4.1.8
-
-  '@ai-sdk/openai-compatible@1.1.0-beta.6':
-    resolution: {integrity: sha512-Fl28Yp3/YV4rV+BzR29Jp5PcUXaleX+1jqJZrNauQ+gXX9xHmYohTqwcC6Jmd8snPvg9Qo9bvI75oVeIfBS4wA==}
-    engines: {node: '>=18'}
-    peerDependencies:
-      zod: ^3.25.76 || ^4.1.8
-
-  '@ai-sdk/openai@2.0.43':
-    resolution: {integrity: sha512-ktxQ2V7+XXKHOHtApzNsuyE5LFLppI7mg5qHHUaoLHzATNARO6q84ZEqpEVQxXnRtG6PjE2dgAmITowWHLeBew==}
-    engines: {node: '>=18'}
-    peerDependencies:
-      zod: ^3.25.76 || ^4.1.8
-
-  '@ai-sdk/perplexity@2.0.11':
-    resolution: {integrity: sha512-ptkRL1+YFGWMrOUGgcRKQBeFCkNm+ZSfWhmNMiTzfWLdbvWVKdbyLn6Ih7Wnku/+bzLMZqGmPvEeneGP1dp+jg==}
-    engines: {node: '>=18'}
-    peerDependencies:
-      zod: ^3.25.76 || ^4.1.8
-
-  '@ai-sdk/provider-utils@3.0.10':
-    resolution: {integrity: sha512-T1gZ76gEIwffep6MWI0QNy9jgoybUHE7TRaHB5k54K8mF91ciGFlbtCGxDYhMH3nCRergKwYFIDeFF0hJSIQHQ==}
-    engines: {node: '>=18'}
-    peerDependencies:
-      zod: ^3.25.76 || ^4.1.8
-
-  '@ai-sdk/provider-utils@3.1.0-beta.6':
-    resolution: {integrity: sha512-SkZcgXzCXDMaFYnDJ+/bMqLlwxPCpBEO3Q+0yi4aGcTdU8C1rDlXSlU2LjXT54rqzG1eBS7y9xU2vgmRn65fpA==}
-    engines: {node: '>=18'}
-    peerDependencies:
-      zod: ^3.25.76 || ^4.1.8
-
-  '@ai-sdk/provider@2.0.0':
-    resolution: {integrity: sha512-6o7Y2SeO9vFKB8lArHXehNuusnpddKPk7xqL7T2/b+OvXMRIXUO1rR4wcv1hAFUAT9avGZshty3Wlua/XA7TvA==}
-    engines: {node: '>=18'}
-
-  '@ai-sdk/provider@2.1.0-beta.4':
-    resolution: {integrity: sha512-GztNOfn3HvwWp7m2fqyzqVcMK7fxg5SOxZyplOwWHYVqnt1Oif7LUBuhmjyoziyVZmosZHlU4hYDWJ2UC2UU2w==}
-    engines: {node: '>=18'}
-
-  '@ai-sdk/replicate@1.0.11':
-    resolution: {integrity: sha512-hVikKm2ugg/IcSEyjqAGYkMlmd7gRUXB8P7afm28x8gb+B02ayUE+JKC8Ubb1UvYwAE5Ty+jOYAM1VNFJanSAw==}
-    engines: {node: '>=18'}
-    peerDependencies:
-      zod: ^3.25.76 || ^4.1.8
-
-  '@ai-sdk/revai@1.0.11':
-    resolution: {integrity: sha512-wDHvdDLI7xK26JILJt11X3rSHcjXe6fZkmh4Q7zphTbkxrw/Bg0ux+qQAQEmklh1Au80yHIhz4FiQdMnfJbBQQ==}
-    engines: {node: '>=18'}
-    peerDependencies:
-      zod: ^3.25.76 || ^4.1.8
-
-  '@ai-sdk/togetherai@1.0.20':
-    resolution: {integrity: sha512-PWMnXd6sXL6oFu7f5BIIkxhVU/f/2BC1NrCzEj7+iiyHUURndhQU3LJubgfeJiZinlalX4dyL5OEdhqKEse9Iw==}
-    engines: {node: '>=18'}
-    peerDependencies:
-      zod: ^3.25.76 || ^4.1.8
-
-  '@ai-sdk/vercel@1.0.20':
-    resolution: {integrity: sha512-gbh4nqYph0ahmrLKwI9Rx2Q93R6J/HIKxdYg80ypAu2YOEF47LpLgV0FHAIpLKRZhE8HrCzUVlHUjVvFjnqqkw==}
-    engines: {node: '>=18'}
-    peerDependencies:
-      zod: ^3.25.76 || ^4.1.8
-
-  '@ai-sdk/xai@2.0.23':
-    resolution: {integrity: sha512-Xo4r5W/Wvi4mkCD98DoafNxj9V3xysUlWOeqAYpqKeKkNQ2xtOTly2MHq+gP6wKud0Y/mI7hemkCMQgH6HOwzQ==}
-    engines: {node: '>=18'}
-    peerDependencies:
-      zod: ^3.25.76 || ^4.1.8
-
-  '@anthropic-ai/sdk@0.65.0':
-    resolution: {integrity: sha512-zIdPOcrCVEI8t3Di40nH4z9EoeyGZfXbYSvWdDLsB/KkaSYMnEgC7gmcgWu83g2NTn1ZTpbMvpdttWDGGIk6zw==}
-=======
   '@anthropic-ai/sdk@0.67.0':
     resolution: {integrity: sha512-Buxbf6jYJ+pPtfCgXe1pcFtZmdXPrbdqhBjiscFt9irS1G0hCsmR/fPA+DwKTk4GPjqeNnnCYNecXH6uVZ4G/A==}
->>>>>>> f88dbb61
     hasBin: true
     peerDependencies:
       zod: ^3.25.0 || ^4.0.0
@@ -440,31 +90,12 @@
   '@asamuzakjp/css-color@4.0.5':
     resolution: {integrity: sha512-lMrXidNhPGsDjytDy11Vwlb6OIGrT3CmLg3VWNFyWkLWtijKl7xjvForlh8vuj0SHGjgl4qZEQzUmYTeQA2JFQ==}
 
-<<<<<<< HEAD
-  '@asamuzakjp/dom-selector@6.6.1':
-    resolution: {integrity: sha512-8QT9pokVe1fUt1C8IrJketaeFOdRfTOS96DL3EBjE8CRZm3eHnwMlQe2NPoOSEYPwJ5Q25uYoX1+m9044l3ysQ==}
-=======
   '@asamuzakjp/dom-selector@6.7.2':
     resolution: {integrity: sha512-ccKogJI+0aiDhOahdjANIc9SDixSud1gbwdVrhn7kMopAtLXqsz9MKmQQtIl6Y5aC2IYq+j4dz/oedL2AVMmVQ==}
->>>>>>> f88dbb61
 
   '@asamuzakjp/nwsapi@2.3.9':
     resolution: {integrity: sha512-n8GuYSrI9bF7FFZ/SjhwevlHc8xaVlb/7HmHelnc/PZXBD2ZR49NnN9sMMuDdEGPeeRQ5d0hqlSlEpgCX3Wl0Q==}
 
-<<<<<<< HEAD
-  '@aws-crypto/crc32@5.2.0':
-    resolution: {integrity: sha512-nLbCWqQNgUiwwtFsen1AdzAtvuLRsQS8rYgMuxCrdKf9kOssamGLuPwyTY9wyYblNr9+1XM8v6zoDTPPSIeANg==}
-    engines: {node: '>=16.0.0'}
-
-  '@aws-crypto/util@5.2.0':
-    resolution: {integrity: sha512-4RkU9EsI6ZpBve5fseQlGNUWKMa1RLPQ1dnjnQoe07ldfIzcsGb5hC5W0Dm7u423KWzawlrpbjXBrXCEv9zazQ==}
-
-  '@aws-sdk/types@3.901.0':
-    resolution: {integrity: sha512-FfEM25hLEs4LoXsLXQ/q6X6L4JmKkKkbVFpKD4mwfVHtRVQG6QxJiCPcrkcPISquiy6esbwK2eh64TWbiD60cg==}
-    engines: {node: '>=18.0.0'}
-
-=======
->>>>>>> f88dbb61
   '@babel/code-frame@7.27.1':
     resolution: {integrity: sha512-cjQ7ZlQ0Mv3b47hABuTevyTuYN4i+loJKGeV9flcCgIK37cCXRh+L1bd3iBHlynerhQ7BhCkn2BPbQUL+rGqFg==}
     engines: {node: '>=6.9.0'}
@@ -667,13 +298,8 @@
     cpu: [x64]
     os: [win32]
 
-<<<<<<< HEAD
-  '@google/genai@1.22.0':
-    resolution: {integrity: sha512-siETS3zTm3EGpTT4+BFc1z20xXBYfueD3gCYfxkOjuAKRk8lt8TJevDHi3zepn1oSI6NhG/LZvy0i+Q3qheObg==}
-=======
   '@google/genai@1.25.0':
     resolution: {integrity: sha512-IBNyel/umavam98SQUfvQSvh/Rp6Ql2fysQLqPyWZr5K8d768X9AO+JZU4o+3qvFDUBA0dVYUSkxyYonVcICvA==}
->>>>>>> f88dbb61
     engines: {node: '>=20.0.0'}
     peerDependencies:
       '@modelcontextprotocol/sdk': ^1.11.4
@@ -709,126 +335,6 @@
   '@jridgewell/trace-mapping@0.3.31':
     resolution: {integrity: sha512-zzNR+SdQSDJzc8joaeP8QQoCQr8NuYx2dIIytl1QeBEZHJ9uW6hebsrYgbz8hJwUQao3TWCMtmfV8Nu1twOLAw==}
 
-<<<<<<< HEAD
-  '@openrouter/ai-sdk-provider@1.2.0':
-    resolution: {integrity: sha512-stuIwq7Yb7DNmk3GuCtz+oS3nZOY4TXEV3V5KsknDGQN7Fpu3KRMQVWRc1J073xKdf0FC9EHOctSyzsACmp5Ag==}
-    engines: {node: '>=18'}
-    peerDependencies:
-      ai: ^5.0.0
-      zod: ^3.24.1 || ^v4
-
-  '@opentelemetry/api@1.9.0':
-    resolution: {integrity: sha512-3giAOQvZiH5F9bMlMiv8+GSPMeqg0dbaeo58/0SlA9sxSqZhnUtxzX9/2FzyhS9sWQf5S0GJE0AKBrFqjpeYcg==}
-    engines: {node: '>=8.0.0'}
-
-  '@rollup/rollup-android-arm-eabi@4.52.4':
-    resolution: {integrity: sha512-BTm2qKNnWIQ5auf4deoetINJm2JzvihvGb9R6K/ETwKLql/Bb3Eg2H1FBp1gUb4YGbydMA3jcmQTR73q7J+GAA==}
-    cpu: [arm]
-    os: [android]
-
-  '@rollup/rollup-android-arm64@4.52.4':
-    resolution: {integrity: sha512-P9LDQiC5vpgGFgz7GSM6dKPCiqR3XYN1WwJKA4/BUVDjHpYsf3iBEmVz62uyq20NGYbiGPR5cNHI7T1HqxNs2w==}
-    cpu: [arm64]
-    os: [android]
-
-  '@rollup/rollup-darwin-arm64@4.52.4':
-    resolution: {integrity: sha512-QRWSW+bVccAvZF6cbNZBJwAehmvG9NwfWHwMy4GbWi/BQIA/laTIktebT2ipVjNncqE6GLPxOok5hsECgAxGZg==}
-    cpu: [arm64]
-    os: [darwin]
-
-  '@rollup/rollup-darwin-x64@4.52.4':
-    resolution: {integrity: sha512-hZgP05pResAkRJxL1b+7yxCnXPGsXU0fG9Yfd6dUaoGk+FhdPKCJ5L1Sumyxn8kvw8Qi5PvQ8ulenUbRjzeCTw==}
-    cpu: [x64]
-    os: [darwin]
-
-  '@rollup/rollup-freebsd-arm64@4.52.4':
-    resolution: {integrity: sha512-xmc30VshuBNUd58Xk4TKAEcRZHaXlV+tCxIXELiE9sQuK3kG8ZFgSPi57UBJt8/ogfhAF5Oz4ZSUBN77weM+mQ==}
-    cpu: [arm64]
-    os: [freebsd]
-
-  '@rollup/rollup-freebsd-x64@4.52.4':
-    resolution: {integrity: sha512-WdSLpZFjOEqNZGmHflxyifolwAiZmDQzuOzIq9L27ButpCVpD7KzTRtEG1I0wMPFyiyUdOO+4t8GvrnBLQSwpw==}
-    cpu: [x64]
-    os: [freebsd]
-
-  '@rollup/rollup-linux-arm-gnueabihf@4.52.4':
-    resolution: {integrity: sha512-xRiOu9Of1FZ4SxVbB0iEDXc4ddIcjCv2aj03dmW8UrZIW7aIQ9jVJdLBIhxBI+MaTnGAKyvMwPwQnoOEvP7FgQ==}
-    cpu: [arm]
-    os: [linux]
-
-  '@rollup/rollup-linux-arm-musleabihf@4.52.4':
-    resolution: {integrity: sha512-FbhM2p9TJAmEIEhIgzR4soUcsW49e9veAQCziwbR+XWB2zqJ12b4i/+hel9yLiD8pLncDH4fKIPIbt5238341Q==}
-    cpu: [arm]
-    os: [linux]
-
-  '@rollup/rollup-linux-arm64-gnu@4.52.4':
-    resolution: {integrity: sha512-4n4gVwhPHR9q/g8lKCyz0yuaD0MvDf7dV4f9tHt0C73Mp8h38UCtSCSE6R9iBlTbXlmA8CjpsZoujhszefqueg==}
-    cpu: [arm64]
-    os: [linux]
-
-  '@rollup/rollup-linux-arm64-musl@4.52.4':
-    resolution: {integrity: sha512-u0n17nGA0nvi/11gcZKsjkLj1QIpAuPFQbR48Subo7SmZJnGxDpspyw2kbpuoQnyK+9pwf3pAoEXerJs/8Mi9g==}
-    cpu: [arm64]
-    os: [linux]
-
-  '@rollup/rollup-linux-loong64-gnu@4.52.4':
-    resolution: {integrity: sha512-0G2c2lpYtbTuXo8KEJkDkClE/+/2AFPdPAbmaHoE870foRFs4pBrDehilMcrSScrN/fB/1HTaWO4bqw+ewBzMQ==}
-    cpu: [loong64]
-    os: [linux]
-
-  '@rollup/rollup-linux-ppc64-gnu@4.52.4':
-    resolution: {integrity: sha512-teSACug1GyZHmPDv14VNbvZFX779UqWTsd7KtTM9JIZRDI5NUwYSIS30kzI8m06gOPB//jtpqlhmraQ68b5X2g==}
-    cpu: [ppc64]
-    os: [linux]
-
-  '@rollup/rollup-linux-riscv64-gnu@4.52.4':
-    resolution: {integrity: sha512-/MOEW3aHjjs1p4Pw1Xk4+3egRevx8Ji9N6HUIA1Ifh8Q+cg9dremvFCUbOX2Zebz80BwJIgCBUemjqhU5XI5Eg==}
-    cpu: [riscv64]
-    os: [linux]
-
-  '@rollup/rollup-linux-riscv64-musl@4.52.4':
-    resolution: {integrity: sha512-1HHmsRyh845QDpEWzOFtMCph5Ts+9+yllCrREuBR/vg2RogAQGGBRC8lDPrPOMnrdOJ+mt1WLMOC2Kao/UwcvA==}
-    cpu: [riscv64]
-    os: [linux]
-
-  '@rollup/rollup-linux-s390x-gnu@4.52.4':
-    resolution: {integrity: sha512-seoeZp4L/6D1MUyjWkOMRU6/iLmCU2EjbMTyAG4oIOs1/I82Y5lTeaxW0KBfkUdHAWN7j25bpkt0rjnOgAcQcA==}
-    cpu: [s390x]
-    os: [linux]
-
-  '@rollup/rollup-linux-x64-gnu@4.52.4':
-    resolution: {integrity: sha512-Wi6AXf0k0L7E2gteNsNHUs7UMwCIhsCTs6+tqQ5GPwVRWMaflqGec4Sd8n6+FNFDw9vGcReqk2KzBDhCa1DLYg==}
-    cpu: [x64]
-    os: [linux]
-
-  '@rollup/rollup-linux-x64-musl@4.52.4':
-    resolution: {integrity: sha512-dtBZYjDmCQ9hW+WgEkaffvRRCKm767wWhxsFW3Lw86VXz/uJRuD438/XvbZT//B96Vs8oTA8Q4A0AfHbrxP9zw==}
-    cpu: [x64]
-    os: [linux]
-
-  '@rollup/rollup-openharmony-arm64@4.52.4':
-    resolution: {integrity: sha512-1ox+GqgRWqaB1RnyZXL8PD6E5f7YyRUJYnCqKpNzxzP0TkaUh112NDrR9Tt+C8rJ4x5G9Mk8PQR3o7Ku2RKqKA==}
-    cpu: [arm64]
-    os: [openharmony]
-
-  '@rollup/rollup-win32-arm64-msvc@4.52.4':
-    resolution: {integrity: sha512-8GKr640PdFNXwzIE0IrkMWUNUomILLkfeHjXBi/nUvFlpZP+FA8BKGKpacjW6OUUHaNI6sUURxR2U2g78FOHWQ==}
-    cpu: [arm64]
-    os: [win32]
-
-  '@rollup/rollup-win32-ia32-msvc@4.52.4':
-    resolution: {integrity: sha512-AIy/jdJ7WtJ/F6EcfOb2GjR9UweO0n43jNObQMb6oGxkYTfLcnN7vYYpG+CN3lLxrQkzWnMOoNSHTW54pgbVxw==}
-    cpu: [ia32]
-    os: [win32]
-
-  '@rollup/rollup-win32-x64-gnu@4.52.4':
-    resolution: {integrity: sha512-UF9KfsH9yEam0UjTwAgdK0anlQ7c8/pWPU2yVjyWcF1I1thABt6WXE47cI71pGiZ8wGvxohBoLnxM04L/wj8mQ==}
-    cpu: [x64]
-    os: [win32]
-
-  '@rollup/rollup-win32-x64-msvc@4.52.4':
-    resolution: {integrity: sha512-bf9PtUa0u8IXDVxzRToFQKsNCRz9qLYfR/MpECxl4mRoWYjAeFjgxj1XdZr2M/GNVpT05p+LgQOHopYDlUu6/w==}
-=======
   '@rollup/rollup-android-arm-eabi@4.52.5':
     resolution: {integrity: sha512-8c1vW4ocv3UOMp9K+gToY5zL2XiiVw3k7f1ksf4yO1FlDFQ1C2u72iACFnSOceJFsWskc2WZNqeRhFRPzv+wtQ==}
     cpu: [arm]
@@ -936,7 +442,6 @@
 
   '@rollup/rollup-win32-x64-msvc@4.52.5':
     resolution: {integrity: sha512-TAcgQh2sSkykPRWLrdyy2AiceMckNf5loITqXxFI5VuQjS5tSuw3WlwdN8qv8vzjLAUTvYaH/mVjSFpbkFbpTg==}
->>>>>>> f88dbb61
     cpu: [x64]
     os: [win32]
 
@@ -1020,13 +525,8 @@
   '@types/mime@1.3.5':
     resolution: {integrity: sha512-/pyBZWSLD2n0dcHE3hq8s8ZvcETHtEuF+3E7XVt0Ig2nvsVQXdghHVcEkIWjy9A0wKfTn97a/PSDYohKIlnP/w==}
 
-<<<<<<< HEAD
-  '@types/node@24.7.0':
-    resolution: {integrity: sha512-IbKooQVqUBrlzWTi79E8Fw78l8k1RNtlDDNWsFZs7XonuQSJ8oNYfEeclhprUldXISRMLzBpILuKgPlIxm+/Yw==}
-=======
   '@types/node@24.8.1':
     resolution: {integrity: sha512-alv65KGRadQVfVcG69MuB4IzdYVpRwMG/mq8KWOaoOdyY617P5ivaDiMCGOFDWD2sAn5Q0mR3mRtUOgm99hL9Q==}
->>>>>>> f88dbb61
 
   '@types/qs@6.14.0':
     resolution: {integrity: sha512-eOunJqu0K1923aExK6y8p6fsihYEn/BYuQ4g0CxAAgFc4b/ZLN4CrsRZ55srTdqoiLzU2B2evC+apEIxprEzkQ==}
@@ -1042,13 +542,6 @@
 
   '@types/serve-static@1.15.9':
     resolution: {integrity: sha512-dOTIuqpWLyl3BBXU3maNQsS4A3zuuoYRNIvYSxxhebPfXg2mzWQEPne/nlJ37yOse6uGgR386uTpdsx4D0QZWA==}
-<<<<<<< HEAD
-
-  '@vercel/oidc@3.0.1':
-    resolution: {integrity: sha512-V/YRVrJDqM6VaMBjRUrd6qRMrTKvZjHdVdEmdXsOZMulTa3iK98ijKTc3wldBmst6W5rHpqMoKllKcBAHgN7GQ==}
-    engines: {node: '>= 20'}
-=======
->>>>>>> f88dbb61
 
   '@vitest/expect@3.2.4':
     resolution: {integrity: sha512-Io0yyORnB6sikFlt8QW5K7slY4OjqNX9jmJQ02QDda8lyM6B5oNgVWoSoKPac8/kgnCUzuHQKrSLtu/uOqqrig==}
@@ -1092,15 +585,6 @@
     resolution: {integrity: sha512-MnA+YT8fwfJPgBx3m60MNqakm30XOkyIoH1y6huTQvC0PwZG7ki8NacLBcrPbNoo8vEZy7Jpuk7+jMO+CUovTQ==}
     engines: {node: '>= 14'}
 
-<<<<<<< HEAD
-  ai@5.0.60:
-    resolution: {integrity: sha512-80U/3kmdBW6g+JkLXpz/P2EwkyEaWlPlYtuLUpx/JYK9F7WZh9NnkYoh1KvUi1Sbpo0NyurBTvX0a2AG9mmbDA==}
-    engines: {node: '>=18'}
-    peerDependencies:
-      zod: ^3.25.76 || ^4.1.8
-
-=======
->>>>>>> f88dbb61
   ansi-regex@5.0.1:
     resolution: {integrity: sha512-quJQXlTSUGL2LH9SUXo8VwsY4soanhgo6LNSm84E1LBcE8s3O0wpdiRzyR9z/ZZJMlMWv37qOOb9pdJlMUEKFQ==}
     engines: {node: '>=8'}
@@ -1615,13 +1099,8 @@
   once@1.4.0:
     resolution: {integrity: sha512-lNaJgI+2Q5URQBkccEKHTQOPaXdUxnZZElQTZY0MFUAuaEqe1E+Nyvgdz/aIyNi6Z9MzO5dv1H8n58/GELp3+w==}
 
-<<<<<<< HEAD
-  openai@6.2.0:
-    resolution: {integrity: sha512-qqjzHls7F5xkXNGy9P1Ei1rorI5LWupUUFWP66zPU8FlZbiITX8SFcHMKNZg/NATJ0LpIZcMUFxSwQmdeQPwSw==}
-=======
   openai@6.5.0:
     resolution: {integrity: sha512-bNqJ15Ijbs41KuJ2iYz/mGAruFHzQQt7zXo4EvjNLoB64aJdgn1jlMeDTsXjEg+idVYafg57QB/5Rd16oqvZ6A==}
->>>>>>> f88dbb61
     hasBin: true
     peerDependencies:
       ws: ^8.18.0
@@ -1714,13 +1193,8 @@
     engines: {node: 20 || >=22}
     hasBin: true
 
-<<<<<<< HEAD
-  rollup@4.52.4:
-    resolution: {integrity: sha512-CLEVl+MnPAiKh5pl4dEWSyMTpuflgNQiLGhMv8ezD5W/qP8AKvmYpCOKRRNOh7oRKnauBZ4SyeYkMS+1VSyKwQ==}
-=======
   rollup@4.52.5:
     resolution: {integrity: sha512-3GuObel8h7Kqdjt0gxkEzaifHTqLVW56Y/bjN7PSQtkKr0w3V/QYSdt6QWYtd7A1xUtYQigtdUfgj1RvWVtorw==}
->>>>>>> f88dbb61
     engines: {node: '>=18.0.0', npm: '>=8.0.0'}
     hasBin: true
 
@@ -1824,13 +1298,8 @@
   strip-literal@3.1.0:
     resolution: {integrity: sha512-8r3mkIM/2+PpjHoOtiAW8Rg3jJLHaV7xPwG+YRGrv6FP0wwk/toTpATxWYOW0BKdWwl82VT2tFYi5DlROa0Mxg==}
 
-<<<<<<< HEAD
-  svelte@5.39.9:
-    resolution: {integrity: sha512-sVOie0sbU9F/Lh0IoUfaq9hLzujRKxiL7xTMbG0y8ROx/qErtbfmm6sLSlJUbUMW4NcIgqHQPFiHX4LakA8fzA==}
-=======
   svelte@5.41.0:
     resolution: {integrity: sha512-mP3vFFv5OUM5JN189+nJVW74kQ1dGqUrXTEzvCEVZqessY0GxZDls1nWVvt4Sxyv2USfQvAZO68VRaeIZvpzKg==}
->>>>>>> f88dbb61
     engines: {node: '>=18'}
 
   symbol-tree@3.2.4:
@@ -1921,13 +1390,8 @@
     engines: {node: ^18.0.0 || ^20.0.0 || >=22.0.0}
     hasBin: true
 
-<<<<<<< HEAD
-  vite@7.1.9:
-    resolution: {integrity: sha512-4nVGliEpxmhCL8DslSAUdxlB6+SMrhB0a1v5ijlh1xB1nEPuy1mxaHxysVucLHuWryAxLWg6a5ei+U4TLn/rFg==}
-=======
   vite@7.1.10:
     resolution: {integrity: sha512-CmuvUBzVJ/e3HGxhg6cYk88NGgTnBoOo7ogtfJJ0fefUWAxN/WDSUa50o+oVBxuIhO8FoEZW0j2eW7sfjs5EtA==}
->>>>>>> f88dbb61
     engines: {node: ^20.19.0 || >=22.12.0}
     hasBin: true
     peerDependencies:
@@ -2074,256 +1538,13 @@
   zimmerframe@1.1.4:
     resolution: {integrity: sha512-B58NGBEoc8Y9MWWCQGl/gq9xBCe4IiKM0a2x7GZdQKOW5Exr8S1W24J6OgM1njK8xCRGvAJIL/MxXHf6SkmQKQ==}
 
-<<<<<<< HEAD
-  zod@4.1.12:
-    resolution: {integrity: sha512-JInaHOamG8pt5+Ey8kGmdcAcg3OL9reK8ltczgHTAwNhMys/6ThXHityHxVV2p3fkw/c+MAvBHFVYHFZDmjMCQ==}
-
-=======
->>>>>>> f88dbb61
 snapshots:
 
   '@adobe/css-tools@4.4.4': {}
 
-<<<<<<< HEAD
-  '@ai-sdk/amazon-bedrock@3.0.30(zod@4.1.12)':
-    dependencies:
-      '@ai-sdk/anthropic': 2.0.23(zod@4.1.12)
-      '@ai-sdk/provider': 2.0.0
-      '@ai-sdk/provider-utils': 3.0.10(zod@4.1.12)
-      '@smithy/eventstream-codec': 4.2.0
-      '@smithy/util-utf8': 4.2.0
-      aws4fetch: 1.0.20
-      zod: 4.1.12
-
-  '@ai-sdk/anthropic@2.0.23(zod@4.1.12)':
-    dependencies:
-      '@ai-sdk/provider': 2.0.0
-      '@ai-sdk/provider-utils': 3.0.10(zod@4.1.12)
-      zod: 4.1.12
-
-  '@ai-sdk/assemblyai@1.0.11(zod@4.1.12)':
-    dependencies:
-      '@ai-sdk/provider': 2.0.0
-      '@ai-sdk/provider-utils': 3.0.10(zod@4.1.12)
-      zod: 4.1.12
-
-  '@ai-sdk/azure@2.0.43(zod@4.1.12)':
-    dependencies:
-      '@ai-sdk/openai': 2.0.43(zod@4.1.12)
-      '@ai-sdk/provider': 2.0.0
-      '@ai-sdk/provider-utils': 3.0.10(zod@4.1.12)
-      zod: 4.1.12
-
-  '@ai-sdk/baseten@1.0.0-beta.7(zod@4.1.12)':
-    dependencies:
-      '@ai-sdk/openai-compatible': 1.1.0-beta.6(zod@4.1.12)
-      '@ai-sdk/provider': 2.1.0-beta.4
-      '@ai-sdk/provider-utils': 3.1.0-beta.6(zod@4.1.12)
-      '@basetenlabs/performance-client': 0.0.10
-      zod: 4.1.12
-
-  '@ai-sdk/cerebras@1.0.21(zod@4.1.12)':
-    dependencies:
-      '@ai-sdk/openai-compatible': 1.0.19(zod@4.1.12)
-      '@ai-sdk/provider': 2.0.0
-      '@ai-sdk/provider-utils': 3.0.10(zod@4.1.12)
-      zod: 4.1.12
-
-  '@ai-sdk/cohere@2.0.12(zod@4.1.12)':
-    dependencies:
-      '@ai-sdk/provider': 2.0.0
-      '@ai-sdk/provider-utils': 3.0.10(zod@4.1.12)
-      zod: 4.1.12
-
-  '@ai-sdk/deepgram@1.0.11(zod@4.1.12)':
-    dependencies:
-      '@ai-sdk/provider': 2.0.0
-      '@ai-sdk/provider-utils': 3.0.10(zod@4.1.12)
-      zod: 4.1.12
-
-  '@ai-sdk/deepinfra@1.0.20(zod@4.1.12)':
-    dependencies:
-      '@ai-sdk/openai-compatible': 1.0.19(zod@4.1.12)
-      '@ai-sdk/provider': 2.0.0
-      '@ai-sdk/provider-utils': 3.0.10(zod@4.1.12)
-      zod: 4.1.12
-
-  '@ai-sdk/deepseek@1.0.20(zod@4.1.12)':
-    dependencies:
-      '@ai-sdk/openai-compatible': 1.0.19(zod@4.1.12)
-      '@ai-sdk/provider': 2.0.0
-      '@ai-sdk/provider-utils': 3.0.10(zod@4.1.12)
-      zod: 4.1.12
-
-  '@ai-sdk/elevenlabs@1.0.12(zod@4.1.12)':
-    dependencies:
-      '@ai-sdk/provider': 2.0.0
-      '@ai-sdk/provider-utils': 3.0.10(zod@4.1.12)
-      zod: 4.1.12
-
-  '@ai-sdk/fal@1.0.15(zod@4.1.12)':
-    dependencies:
-      '@ai-sdk/provider': 2.0.0
-      '@ai-sdk/provider-utils': 3.0.10(zod@4.1.12)
-      zod: 4.1.12
-
-  '@ai-sdk/fireworks@1.0.20(zod@4.1.12)':
-    dependencies:
-      '@ai-sdk/openai-compatible': 1.0.19(zod@4.1.12)
-      '@ai-sdk/provider': 2.0.0
-      '@ai-sdk/provider-utils': 3.0.10(zod@4.1.12)
-      zod: 4.1.12
-
-  '@ai-sdk/gateway@1.0.33(zod@4.1.12)':
-    dependencies:
-      '@ai-sdk/provider': 2.0.0
-      '@ai-sdk/provider-utils': 3.0.10(zod@4.1.12)
-      '@vercel/oidc': 3.0.1
-      zod: 4.1.12
-
-  '@ai-sdk/gladia@1.0.11(zod@4.1.12)':
-    dependencies:
-      '@ai-sdk/provider': 2.0.0
-      '@ai-sdk/provider-utils': 3.0.10(zod@4.1.12)
-      zod: 4.1.12
-
-  '@ai-sdk/google-vertex@3.0.34(zod@4.1.12)':
-    dependencies:
-      '@ai-sdk/anthropic': 2.0.23(zod@4.1.12)
-      '@ai-sdk/google': 2.0.17(zod@4.1.12)
-      '@ai-sdk/provider': 2.0.0
-      '@ai-sdk/provider-utils': 3.0.10(zod@4.1.12)
-      google-auth-library: 9.15.1
-      zod: 4.1.12
-    transitivePeerDependencies:
-      - encoding
-      - supports-color
-
-  '@ai-sdk/google@2.0.17(zod@4.1.12)':
-    dependencies:
-      '@ai-sdk/provider': 2.0.0
-      '@ai-sdk/provider-utils': 3.0.10(zod@4.1.12)
-      zod: 4.1.12
-
-  '@ai-sdk/groq@2.0.22(zod@4.1.12)':
-    dependencies:
-      '@ai-sdk/provider': 2.0.0
-      '@ai-sdk/provider-utils': 3.0.10(zod@4.1.12)
-      zod: 4.1.12
-
-  '@ai-sdk/hume@1.0.11(zod@4.1.12)':
-    dependencies:
-      '@ai-sdk/provider': 2.0.0
-      '@ai-sdk/provider-utils': 3.0.10(zod@4.1.12)
-      zod: 4.1.12
-
-  '@ai-sdk/lmnt@1.0.11(zod@4.1.12)':
-    dependencies:
-      '@ai-sdk/provider': 2.0.0
-      '@ai-sdk/provider-utils': 3.0.10(zod@4.1.12)
-      zod: 4.1.12
-
-  '@ai-sdk/luma@1.0.11(zod@4.1.12)':
-    dependencies:
-      '@ai-sdk/provider': 2.0.0
-      '@ai-sdk/provider-utils': 3.0.10(zod@4.1.12)
-      zod: 4.1.12
-
-  '@ai-sdk/mistral@2.0.17(zod@4.1.12)':
-    dependencies:
-      '@ai-sdk/provider': 2.0.0
-      '@ai-sdk/provider-utils': 3.0.10(zod@4.1.12)
-      zod: 4.1.12
-
-  '@ai-sdk/openai-compatible@1.0.19(zod@4.1.12)':
-    dependencies:
-      '@ai-sdk/provider': 2.0.0
-      '@ai-sdk/provider-utils': 3.0.10(zod@4.1.12)
-      zod: 4.1.12
-
-  '@ai-sdk/openai-compatible@1.1.0-beta.6(zod@4.1.12)':
-    dependencies:
-      '@ai-sdk/provider': 2.1.0-beta.4
-      '@ai-sdk/provider-utils': 3.1.0-beta.6(zod@4.1.12)
-      zod: 4.1.12
-
-  '@ai-sdk/openai@2.0.43(zod@4.1.12)':
-    dependencies:
-      '@ai-sdk/provider': 2.0.0
-      '@ai-sdk/provider-utils': 3.0.10(zod@4.1.12)
-      zod: 4.1.12
-
-  '@ai-sdk/perplexity@2.0.11(zod@4.1.12)':
-    dependencies:
-      '@ai-sdk/provider': 2.0.0
-      '@ai-sdk/provider-utils': 3.0.10(zod@4.1.12)
-      zod: 4.1.12
-
-  '@ai-sdk/provider-utils@3.0.10(zod@4.1.12)':
-    dependencies:
-      '@ai-sdk/provider': 2.0.0
-      '@standard-schema/spec': 1.0.0
-      eventsource-parser: 3.0.6
-      zod: 4.1.12
-
-  '@ai-sdk/provider-utils@3.1.0-beta.6(zod@4.1.12)':
-    dependencies:
-      '@ai-sdk/provider': 2.1.0-beta.4
-      '@standard-schema/spec': 1.0.0
-      eventsource-parser: 3.0.6
-      zod: 4.1.12
-
-  '@ai-sdk/provider@2.0.0':
-    dependencies:
-      json-schema: 0.4.0
-
-  '@ai-sdk/provider@2.1.0-beta.4':
-    dependencies:
-      json-schema: 0.4.0
-
-  '@ai-sdk/replicate@1.0.11(zod@4.1.12)':
-    dependencies:
-      '@ai-sdk/provider': 2.0.0
-      '@ai-sdk/provider-utils': 3.0.10(zod@4.1.12)
-      zod: 4.1.12
-
-  '@ai-sdk/revai@1.0.11(zod@4.1.12)':
-    dependencies:
-      '@ai-sdk/provider': 2.0.0
-      '@ai-sdk/provider-utils': 3.0.10(zod@4.1.12)
-      zod: 4.1.12
-
-  '@ai-sdk/togetherai@1.0.20(zod@4.1.12)':
-    dependencies:
-      '@ai-sdk/openai-compatible': 1.0.19(zod@4.1.12)
-      '@ai-sdk/provider': 2.0.0
-      '@ai-sdk/provider-utils': 3.0.10(zod@4.1.12)
-      zod: 4.1.12
-
-  '@ai-sdk/vercel@1.0.20(zod@4.1.12)':
-    dependencies:
-      '@ai-sdk/openai-compatible': 1.0.19(zod@4.1.12)
-      '@ai-sdk/provider': 2.0.0
-      '@ai-sdk/provider-utils': 3.0.10(zod@4.1.12)
-      zod: 4.1.12
-
-  '@ai-sdk/xai@2.0.23(zod@4.1.12)':
-    dependencies:
-      '@ai-sdk/openai-compatible': 1.0.19(zod@4.1.12)
-      '@ai-sdk/provider': 2.0.0
-      '@ai-sdk/provider-utils': 3.0.10(zod@4.1.12)
-      zod: 4.1.12
-
-  '@anthropic-ai/sdk@0.65.0(zod@4.1.12)':
+  '@anthropic-ai/sdk@0.67.0':
     dependencies:
       json-schema-to-ts: 3.1.1
-    optionalDependencies:
-      zod: 4.1.12
-=======
-  '@anthropic-ai/sdk@0.67.0':
-    dependencies:
-      json-schema-to-ts: 3.1.1
->>>>>>> f88dbb61
 
   '@asamuzakjp/css-color@4.0.5':
     dependencies:
@@ -2333,11 +1554,7 @@
       '@csstools/css-tokenizer': 3.0.4
       lru-cache: 11.2.2
 
-<<<<<<< HEAD
-  '@asamuzakjp/dom-selector@6.6.1':
-=======
   '@asamuzakjp/dom-selector@6.7.2':
->>>>>>> f88dbb61
     dependencies:
       '@asamuzakjp/nwsapi': 2.3.9
       bidi-js: 1.0.3
@@ -2347,26 +1564,6 @@
 
   '@asamuzakjp/nwsapi@2.3.9': {}
 
-<<<<<<< HEAD
-  '@aws-crypto/crc32@5.2.0':
-    dependencies:
-      '@aws-crypto/util': 5.2.0
-      '@aws-sdk/types': 3.901.0
-      tslib: 2.8.1
-
-  '@aws-crypto/util@5.2.0':
-    dependencies:
-      '@aws-sdk/types': 3.901.0
-      '@smithy/util-utf8': 2.3.0
-      tslib: 2.8.1
-
-  '@aws-sdk/types@3.901.0':
-    dependencies:
-      '@smithy/types': 4.6.0
-      tslib: 2.8.1
-
-=======
->>>>>>> f88dbb61
   '@babel/code-frame@7.27.1':
     dependencies:
       '@babel/helper-validator-identifier': 7.27.1
@@ -2479,11 +1676,7 @@
   '@esbuild/win32-x64@0.25.11':
     optional: true
 
-<<<<<<< HEAD
-  '@google/genai@1.22.0':
-=======
   '@google/genai@1.25.0':
->>>>>>> f88dbb61
     dependencies:
       google-auth-library: 9.15.1
       ws: 8.18.3
@@ -2527,79 +1720,6 @@
       '@jridgewell/resolve-uri': 3.1.2
       '@jridgewell/sourcemap-codec': 1.5.5
 
-<<<<<<< HEAD
-  '@openrouter/ai-sdk-provider@1.2.0(ai@5.0.60(zod@4.1.12))(zod@4.1.12)':
-    dependencies:
-      ai: 5.0.60(zod@4.1.12)
-      zod: 4.1.12
-
-  '@opentelemetry/api@1.9.0': {}
-
-  '@rollup/rollup-android-arm-eabi@4.52.4':
-    optional: true
-
-  '@rollup/rollup-android-arm64@4.52.4':
-    optional: true
-
-  '@rollup/rollup-darwin-arm64@4.52.4':
-    optional: true
-
-  '@rollup/rollup-darwin-x64@4.52.4':
-    optional: true
-
-  '@rollup/rollup-freebsd-arm64@4.52.4':
-    optional: true
-
-  '@rollup/rollup-freebsd-x64@4.52.4':
-    optional: true
-
-  '@rollup/rollup-linux-arm-gnueabihf@4.52.4':
-    optional: true
-
-  '@rollup/rollup-linux-arm-musleabihf@4.52.4':
-    optional: true
-
-  '@rollup/rollup-linux-arm64-gnu@4.52.4':
-    optional: true
-
-  '@rollup/rollup-linux-arm64-musl@4.52.4':
-    optional: true
-
-  '@rollup/rollup-linux-loong64-gnu@4.52.4':
-    optional: true
-
-  '@rollup/rollup-linux-ppc64-gnu@4.52.4':
-    optional: true
-
-  '@rollup/rollup-linux-riscv64-gnu@4.52.4':
-    optional: true
-
-  '@rollup/rollup-linux-riscv64-musl@4.52.4':
-    optional: true
-
-  '@rollup/rollup-linux-s390x-gnu@4.52.4':
-    optional: true
-
-  '@rollup/rollup-linux-x64-gnu@4.52.4':
-    optional: true
-
-  '@rollup/rollup-linux-x64-musl@4.52.4':
-    optional: true
-
-  '@rollup/rollup-openharmony-arm64@4.52.4':
-    optional: true
-
-  '@rollup/rollup-win32-arm64-msvc@4.52.4':
-    optional: true
-
-  '@rollup/rollup-win32-ia32-msvc@4.52.4':
-    optional: true
-
-  '@rollup/rollup-win32-x64-gnu@4.52.4':
-    optional: true
-
-  '@rollup/rollup-win32-x64-msvc@4.52.4':
-=======
   '@rollup/rollup-android-arm-eabi@4.52.5':
     optional: true
 
@@ -2664,33 +1784,12 @@
     optional: true
 
   '@rollup/rollup-win32-x64-msvc@4.52.5':
->>>>>>> f88dbb61
     optional: true
 
   '@sveltejs/acorn-typescript@1.0.6(acorn@8.15.0)':
     dependencies:
       acorn: 8.15.0
 
-<<<<<<< HEAD
-  '@sveltejs/vite-plugin-svelte-inspector@5.0.1(@sveltejs/vite-plugin-svelte@6.2.1(svelte@5.39.9)(vite@7.1.9(@types/node@24.7.0)(tsx@4.20.6)))(svelte@5.39.9)(vite@7.1.9(@types/node@24.7.0)(tsx@4.20.6))':
-    dependencies:
-      '@sveltejs/vite-plugin-svelte': 6.2.1(svelte@5.39.9)(vite@7.1.9(@types/node@24.7.0)(tsx@4.20.6))
-      debug: 4.4.3
-      svelte: 5.39.9
-      vite: 7.1.9(@types/node@24.7.0)(tsx@4.20.6)
-    transitivePeerDependencies:
-      - supports-color
-
-  '@sveltejs/vite-plugin-svelte@6.2.1(svelte@5.39.9)(vite@7.1.9(@types/node@24.7.0)(tsx@4.20.6))':
-    dependencies:
-      '@sveltejs/vite-plugin-svelte-inspector': 5.0.1(@sveltejs/vite-plugin-svelte@6.2.1(svelte@5.39.9)(vite@7.1.9(@types/node@24.7.0)(tsx@4.20.6)))(svelte@5.39.9)(vite@7.1.9(@types/node@24.7.0)(tsx@4.20.6))
-      debug: 4.4.3
-      deepmerge: 4.3.1
-      magic-string: 0.30.19
-      svelte: 5.39.9
-      vite: 7.1.9(@types/node@24.7.0)(tsx@4.20.6)
-      vitefu: 1.1.1(vite@7.1.9(@types/node@24.7.0)(tsx@4.20.6))
-=======
   '@sveltejs/vite-plugin-svelte-inspector@5.0.1(@sveltejs/vite-plugin-svelte@6.2.1(svelte@5.41.0)(vite@7.1.10(@types/node@24.8.1)(tsx@4.20.6)))(svelte@5.41.0)(vite@7.1.10(@types/node@24.8.1)(tsx@4.20.6))':
     dependencies:
       '@sveltejs/vite-plugin-svelte': 6.2.1(svelte@5.41.0)(vite@7.1.10(@types/node@24.8.1)(tsx@4.20.6))
@@ -2709,7 +1808,6 @@
       svelte: 5.41.0
       vite: 7.1.10(@types/node@24.8.1)(tsx@4.20.6)
       vitefu: 1.1.1(vite@7.1.10(@types/node@24.8.1)(tsx@4.20.6))
->>>>>>> f88dbb61
     transitivePeerDependencies:
       - supports-color
 
@@ -2733,15 +1831,6 @@
       picocolors: 1.1.1
       redent: 3.0.0
 
-<<<<<<< HEAD
-  '@testing-library/svelte@5.2.8(svelte@5.39.9)(vite@7.1.9(@types/node@24.7.0)(tsx@4.20.6))(vitest@3.2.4(@types/node@24.7.0)(jsdom@27.0.0(postcss@8.5.6))(tsx@4.20.6))':
-    dependencies:
-      '@testing-library/dom': 10.4.1
-      svelte: 5.39.9
-    optionalDependencies:
-      vite: 7.1.9(@types/node@24.7.0)(tsx@4.20.6)
-      vitest: 3.2.4(@types/node@24.7.0)(jsdom@27.0.0(postcss@8.5.6))(tsx@4.20.6)
-=======
   '@testing-library/svelte@5.2.8(svelte@5.41.0)(vite@7.1.10(@types/node@24.8.1)(tsx@4.20.6))(vitest@3.2.4(@types/node@24.8.1)(jsdom@27.0.1(postcss@8.5.6))(tsx@4.20.6))':
     dependencies:
       '@testing-library/dom': 10.4.1
@@ -2749,7 +1838,6 @@
     optionalDependencies:
       vite: 7.1.10(@types/node@24.8.1)(tsx@4.20.6)
       vitest: 3.2.4(@types/node@24.8.1)(jsdom@27.0.1(postcss@8.5.6))(tsx@4.20.6)
->>>>>>> f88dbb61
 
   '@testing-library/user-event@14.6.1(@testing-library/dom@10.4.1)':
     dependencies:
@@ -2760,11 +1848,7 @@
   '@types/body-parser@1.19.6':
     dependencies:
       '@types/connect': 3.4.38
-<<<<<<< HEAD
-      '@types/node': 24.7.0
-=======
       '@types/node': 24.8.1
->>>>>>> f88dbb61
 
   '@types/chai@5.2.2':
     dependencies:
@@ -2772,11 +1856,7 @@
 
   '@types/connect@3.4.38':
     dependencies:
-<<<<<<< HEAD
-      '@types/node': 24.7.0
-=======
       '@types/node': 24.8.1
->>>>>>> f88dbb61
 
   '@types/deep-eql@4.0.2': {}
 
@@ -2786,11 +1866,7 @@
 
   '@types/express-serve-static-core@5.1.0':
     dependencies:
-<<<<<<< HEAD
-      '@types/node': 24.7.0
-=======
       '@types/node': 24.8.1
->>>>>>> f88dbb61
       '@types/qs': 6.14.0
       '@types/range-parser': 1.2.7
       '@types/send': 1.2.0
@@ -2805,11 +1881,7 @@
 
   '@types/mime@1.3.5': {}
 
-<<<<<<< HEAD
-  '@types/node@24.7.0':
-=======
   '@types/node@24.8.1':
->>>>>>> f88dbb61
     dependencies:
       undici-types: 7.14.0
 
@@ -2820,18 +1892,6 @@
   '@types/send@0.17.5':
     dependencies:
       '@types/mime': 1.3.5
-<<<<<<< HEAD
-      '@types/node': 24.7.0
-
-  '@types/send@1.2.0':
-    dependencies:
-      '@types/node': 24.7.0
-
-  '@types/serve-static@1.15.9':
-    dependencies:
-      '@types/http-errors': 2.0.5
-      '@types/node': 24.7.0
-=======
       '@types/node': 24.8.1
 
   '@types/send@1.2.0':
@@ -2842,10 +1902,7 @@
     dependencies:
       '@types/http-errors': 2.0.5
       '@types/node': 24.8.1
->>>>>>> f88dbb61
       '@types/send': 0.17.5
-
-  '@vercel/oidc@3.0.1': {}
 
   '@vitest/expect@3.2.4':
     dependencies:
@@ -2855,21 +1912,13 @@
       chai: 5.3.3
       tinyrainbow: 2.0.0
 
-<<<<<<< HEAD
-  '@vitest/mocker@3.2.4(vite@7.1.9(@types/node@24.7.0)(tsx@4.20.6))':
-=======
   '@vitest/mocker@3.2.4(vite@7.1.10(@types/node@24.8.1)(tsx@4.20.6))':
->>>>>>> f88dbb61
     dependencies:
       '@vitest/spy': 3.2.4
       estree-walker: 3.0.3
       magic-string: 0.30.19
     optionalDependencies:
-<<<<<<< HEAD
-      vite: 7.1.9(@types/node@24.7.0)(tsx@4.20.6)
-=======
       vite: 7.1.10(@types/node@24.8.1)(tsx@4.20.6)
->>>>>>> f88dbb61
 
   '@vitest/pretty-format@3.2.4':
     dependencies:
@@ -2906,17 +1955,6 @@
 
   agent-base@7.1.4: {}
 
-<<<<<<< HEAD
-  ai@5.0.60(zod@4.1.12):
-    dependencies:
-      '@ai-sdk/gateway': 1.0.33(zod@4.1.12)
-      '@ai-sdk/provider': 2.0.0
-      '@ai-sdk/provider-utils': 3.0.10(zod@4.1.12)
-      '@opentelemetry/api': 1.9.0
-      zod: 4.1.12
-
-=======
->>>>>>> f88dbb61
   ansi-regex@5.0.1: {}
 
   ansi-regex@6.2.2: {}
@@ -3358,11 +2396,7 @@
 
   jsdom@27.0.1(postcss@8.5.6):
     dependencies:
-<<<<<<< HEAD
-      '@asamuzakjp/dom-selector': 6.6.1
-=======
       '@asamuzakjp/dom-selector': 6.7.2
->>>>>>> f88dbb61
       cssstyle: 5.3.1(postcss@8.5.6)
       data-urls: 6.0.0
       decimal.js: 10.6.0
@@ -3458,15 +2492,6 @@
 
   object-inspect@1.13.4: {}
 
-<<<<<<< HEAD
-  ollama-ai-provider-v2@1.4.1(zod@4.1.12):
-    dependencies:
-      '@ai-sdk/provider': 2.0.0
-      '@ai-sdk/provider-utils': 3.0.10(zod@4.1.12)
-      zod: 4.1.12
-
-=======
->>>>>>> f88dbb61
   ollama@0.6.0:
     dependencies:
       whatwg-fetch: 3.6.20
@@ -3479,16 +2504,9 @@
     dependencies:
       wrappy: 1.0.2
 
-<<<<<<< HEAD
-  openai@6.2.0(ws@8.18.3)(zod@4.1.12):
-    optionalDependencies:
-      ws: 8.18.3
-      zod: 4.1.12
-=======
   openai@6.5.0(ws@8.18.3):
     optionalDependencies:
       ws: 8.18.3
->>>>>>> f88dbb61
 
   package-json-from-dist@1.0.1: {}
 
@@ -3563,34 +2581,6 @@
       glob: 11.0.3
       package-json-from-dist: 1.0.1
 
-<<<<<<< HEAD
-  rollup@4.52.4:
-    dependencies:
-      '@types/estree': 1.0.8
-    optionalDependencies:
-      '@rollup/rollup-android-arm-eabi': 4.52.4
-      '@rollup/rollup-android-arm64': 4.52.4
-      '@rollup/rollup-darwin-arm64': 4.52.4
-      '@rollup/rollup-darwin-x64': 4.52.4
-      '@rollup/rollup-freebsd-arm64': 4.52.4
-      '@rollup/rollup-freebsd-x64': 4.52.4
-      '@rollup/rollup-linux-arm-gnueabihf': 4.52.4
-      '@rollup/rollup-linux-arm-musleabihf': 4.52.4
-      '@rollup/rollup-linux-arm64-gnu': 4.52.4
-      '@rollup/rollup-linux-arm64-musl': 4.52.4
-      '@rollup/rollup-linux-loong64-gnu': 4.52.4
-      '@rollup/rollup-linux-ppc64-gnu': 4.52.4
-      '@rollup/rollup-linux-riscv64-gnu': 4.52.4
-      '@rollup/rollup-linux-riscv64-musl': 4.52.4
-      '@rollup/rollup-linux-s390x-gnu': 4.52.4
-      '@rollup/rollup-linux-x64-gnu': 4.52.4
-      '@rollup/rollup-linux-x64-musl': 4.52.4
-      '@rollup/rollup-openharmony-arm64': 4.52.4
-      '@rollup/rollup-win32-arm64-msvc': 4.52.4
-      '@rollup/rollup-win32-ia32-msvc': 4.52.4
-      '@rollup/rollup-win32-x64-gnu': 4.52.4
-      '@rollup/rollup-win32-x64-msvc': 4.52.4
-=======
   rollup@4.52.5:
     dependencies:
       '@types/estree': 1.0.8
@@ -3617,7 +2607,6 @@
       '@rollup/rollup-win32-ia32-msvc': 4.52.5
       '@rollup/rollup-win32-x64-gnu': 4.52.5
       '@rollup/rollup-win32-x64-msvc': 4.52.5
->>>>>>> f88dbb61
       fsevents: 2.3.3
 
   router@2.2.0:
@@ -3743,11 +2732,7 @@
     dependencies:
       js-tokens: 9.0.1
 
-<<<<<<< HEAD
-  svelte@5.39.9:
-=======
   svelte@5.41.0:
->>>>>>> f88dbb61
     dependencies:
       '@jridgewell/remapping': 2.3.5
       '@jridgewell/sourcemap-codec': 1.5.5
@@ -3826,21 +2811,13 @@
 
   vary@1.1.2: {}
 
-<<<<<<< HEAD
-  vite-node@3.2.4(@types/node@24.7.0)(tsx@4.20.6):
-=======
   vite-node@3.2.4(@types/node@24.8.1)(tsx@4.20.6):
->>>>>>> f88dbb61
     dependencies:
       cac: 6.7.14
       debug: 4.4.3
       es-module-lexer: 1.7.0
       pathe: 2.0.3
-<<<<<<< HEAD
-      vite: 7.1.9(@types/node@24.7.0)(tsx@4.20.6)
-=======
       vite: 7.1.10(@types/node@24.8.1)(tsx@4.20.6)
->>>>>>> f88dbb61
     transitivePeerDependencies:
       - '@types/node'
       - jiti
@@ -3855,34 +2832,12 @@
       - tsx
       - yaml
 
-<<<<<<< HEAD
-  vite@7.1.9(@types/node@24.7.0)(tsx@4.20.6):
-=======
   vite@7.1.10(@types/node@24.8.1)(tsx@4.20.6):
->>>>>>> f88dbb61
     dependencies:
       esbuild: 0.25.11
       fdir: 6.5.0(picomatch@4.0.3)
       picomatch: 4.0.3
       postcss: 8.5.6
-<<<<<<< HEAD
-      rollup: 4.52.4
-      tinyglobby: 0.2.15
-    optionalDependencies:
-      '@types/node': 24.7.0
-      fsevents: 2.3.3
-      tsx: 4.20.6
-
-  vitefu@1.1.1(vite@7.1.9(@types/node@24.7.0)(tsx@4.20.6)):
-    optionalDependencies:
-      vite: 7.1.9(@types/node@24.7.0)(tsx@4.20.6)
-
-  vitest@3.2.4(@types/node@24.7.0)(jsdom@27.0.0(postcss@8.5.6))(tsx@4.20.6):
-    dependencies:
-      '@types/chai': 5.2.2
-      '@vitest/expect': 3.2.4
-      '@vitest/mocker': 3.2.4(vite@7.1.9(@types/node@24.7.0)(tsx@4.20.6))
-=======
       rollup: 4.52.5
       tinyglobby: 0.2.15
     optionalDependencies:
@@ -3899,7 +2854,6 @@
       '@types/chai': 5.2.2
       '@vitest/expect': 3.2.4
       '@vitest/mocker': 3.2.4(vite@7.1.10(@types/node@24.8.1)(tsx@4.20.6))
->>>>>>> f88dbb61
       '@vitest/pretty-format': 3.2.4
       '@vitest/runner': 3.2.4
       '@vitest/snapshot': 3.2.4
@@ -3917,21 +2871,12 @@
       tinyglobby: 0.2.15
       tinypool: 1.1.1
       tinyrainbow: 2.0.0
-<<<<<<< HEAD
-      vite: 7.1.9(@types/node@24.7.0)(tsx@4.20.6)
-      vite-node: 3.2.4(@types/node@24.7.0)(tsx@4.20.6)
-      why-is-node-running: 2.3.0
-    optionalDependencies:
-      '@types/node': 24.7.0
-      jsdom: 27.0.0(postcss@8.5.6)
-=======
       vite: 7.1.10(@types/node@24.8.1)(tsx@4.20.6)
       vite-node: 3.2.4(@types/node@24.8.1)(tsx@4.20.6)
       why-is-node-running: 2.3.0
     optionalDependencies:
       '@types/node': 24.8.1
       jsdom: 27.0.1(postcss@8.5.6)
->>>>>>> f88dbb61
     transitivePeerDependencies:
       - jiti
       - less
@@ -4001,10 +2946,4 @@
 
   xmlchars@2.2.0: {}
 
-<<<<<<< HEAD
-  zimmerframe@1.1.4: {}
-
-  zod@4.1.12: {}
-=======
-  zimmerframe@1.1.4: {}
->>>>>>> f88dbb61
+  zimmerframe@1.1.4: {}