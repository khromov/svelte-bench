lockfileVersion: '9.0'

settings:
  autoInstallPeers: true
  excludeLinksFromLockfile: false

importers:

  .:
    dependencies:
      '@anthropic-ai/sdk':
        specifier: ^0.62.0
        version: 0.62.0
      '@testing-library/jest-dom':
        specifier: ^6.8.0
        version: 6.8.0
      dotenv:
        specifier: ^17.2.2
        version: 17.2.2
      ejs:
        specifier: ^3.1.10
        version: 3.1.10
      express:
        specifier: ^5.1.0
        version: 5.1.0
      ollama:
        specifier: ^0.5.17
        version: 0.5.17
      rimraf:
        specifier: ^6.0.1
        version: 6.0.1
      svelte:
        specifier: ^5.38.10
        version: 5.38.10
      tsx:
        specifier: ^4.20.5
        version: 4.20.5
      typescript:
        specifier: ^5
        version: 5.9.2
      undici:
        specifier: ^7.16.0
        version: 7.16.0
      vite:
        specifier: ^7.1.5
<<<<<<< HEAD
        version: 7.1.5(@types/node@24.3.0)(tsx@4.20.5)
=======
        version: 7.1.5(@types/node@24.3.3)(tsx@4.20.5)
>>>>>>> 4afaadb7
    devDependencies:
      '@google/genai':
        specifier: ^1.19.0
        version: 1.19.0
      '@sveltejs/vite-plugin-svelte':
<<<<<<< HEAD
        specifier: ^6.1.3
        version: 6.1.3(svelte@5.38.5)(vite@7.1.5(@types/node@24.3.0)(tsx@4.20.5))
      '@testing-library/svelte':
        specifier: ^5.2.8
        version: 5.2.8(svelte@5.38.5)(vite@7.1.5(@types/node@24.3.0)(tsx@4.20.5))(vitest@3.2.4(@types/node@24.3.0)(jsdom@26.1.0)(tsx@4.20.5))
=======
        specifier: ^6.2.0
        version: 6.2.0(svelte@5.38.10)(vite@7.1.5(@types/node@24.3.3)(tsx@4.20.5))
      '@testing-library/svelte':
        specifier: ^5.2.8
        version: 5.2.8(svelte@5.38.10)(vite@7.1.5(@types/node@24.3.3)(tsx@4.20.5))(vitest@3.2.4(@types/node@24.3.3)(jsdom@27.0.0(postcss@8.5.6))(tsx@4.20.5))
>>>>>>> 4afaadb7
      '@testing-library/user-event':
        specifier: ^14.6.1
        version: 14.6.1(@testing-library/dom@10.4.1)
      '@types/ejs':
        specifier: ^3.1.5
        version: 3.1.5
      '@types/express':
        specifier: ^5.0.3
        version: 5.0.3
      jsdom:
        specifier: ^27.0.0
        version: 27.0.0(postcss@8.5.6)
      openai:
        specifier: ^5.20.2
        version: 5.20.2(ws@8.18.3)(zod@3.25.76)
      vitest:
        specifier: ^3.2.4
        version: 3.2.4(@types/node@24.3.3)(jsdom@27.0.0(postcss@8.5.6))(tsx@4.20.5)

packages:

  '@adobe/css-tools@4.4.4':
    resolution: {integrity: sha512-Elp+iwUx5rN5+Y8xLt5/GRoG20WGoDCQ/1Fb+1LiGtvwbDavuSk0jhD/eZdckHAuzcDzccnkv+rEjyWfRx18gg==}

  '@anthropic-ai/sdk@0.62.0':
    resolution: {integrity: sha512-gT2VFKX0gSp7KJNlav/vzRFjJOPYDZxCJRx7MYUc+fqURc5aS6OI/UJeD2KytJkjsIWv0OOwH1ePc1S5QE2GZw==}
    hasBin: true

  '@asamuzakjp/css-color@4.0.4':
    resolution: {integrity: sha512-cKjSKvWGmAziQWbCouOsFwb14mp1betm8Y7Fn+yglDMUUu3r9DCbJ9iJbeFDenLMqFbIMC0pQP8K+B8LAxX3OQ==}

  '@asamuzakjp/dom-selector@6.5.4':
    resolution: {integrity: sha512-RNSNk1dnB8lAn+xdjlRoM4CzdVrHlmXZtSXAWs2jyl4PiBRWqTZr9ML5M710qgd9RPTBsVG6P0SLy7dwy0Foig==}

  '@asamuzakjp/nwsapi@2.3.9':
    resolution: {integrity: sha512-n8GuYSrI9bF7FFZ/SjhwevlHc8xaVlb/7HmHelnc/PZXBD2ZR49NnN9sMMuDdEGPeeRQ5d0hqlSlEpgCX3Wl0Q==}

  '@babel/code-frame@7.27.1':
    resolution: {integrity: sha512-cjQ7ZlQ0Mv3b47hABuTevyTuYN4i+loJKGeV9flcCgIK37cCXRh+L1bd3iBHlynerhQ7BhCkn2BPbQUL+rGqFg==}
    engines: {node: '>=6.9.0'}

  '@babel/helper-validator-identifier@7.27.1':
    resolution: {integrity: sha512-D2hP9eA+Sqx1kBZgzxZh0y1trbuU+JoDkiEwqhQ36nodYqJwyEIhPSdMNd7lOm/4io72luTPWH20Yda0xOuUow==}
    engines: {node: '>=6.9.0'}

  '@babel/runtime@7.28.4':
    resolution: {integrity: sha512-Q/N6JNWvIvPnLDvjlE1OUBLPQHH6l3CltCEsHIujp45zQUSSh8K+gHnaEX45yAT1nyngnINhvWtzN+Nb9D8RAQ==}
    engines: {node: '>=6.9.0'}

  '@csstools/color-helpers@5.1.0':
    resolution: {integrity: sha512-S11EXWJyy0Mz5SYvRmY8nJYTFFd1LCNV+7cXyAgQtOOuzb4EsgfqDufL+9esx72/eLhsRdGZwaldu/h+E4t4BA==}
    engines: {node: '>=18'}

  '@csstools/css-calc@2.1.4':
    resolution: {integrity: sha512-3N8oaj+0juUw/1H3YwmDDJXCgTB1gKU6Hc/bB502u9zR0q2vd786XJH9QfrKIEgFlZmhZiq6epXl4rHqhzsIgQ==}
    engines: {node: '>=18'}
    peerDependencies:
      '@csstools/css-parser-algorithms': ^3.0.5
      '@csstools/css-tokenizer': ^3.0.4

  '@csstools/css-color-parser@3.1.0':
    resolution: {integrity: sha512-nbtKwh3a6xNVIp/VRuXV64yTKnb1IjTAEEh3irzS+HkKjAOYLTGNb9pmVNntZ8iVBHcWDA2Dof0QtPgFI1BaTA==}
    engines: {node: '>=18'}
    peerDependencies:
      '@csstools/css-parser-algorithms': ^3.0.5
      '@csstools/css-tokenizer': ^3.0.4

  '@csstools/css-parser-algorithms@3.0.5':
    resolution: {integrity: sha512-DaDeUkXZKjdGhgYaHNJTV9pV7Y9B3b644jCLs9Upc3VeNGg6LWARAT6O+Q+/COo+2gg/bM5rhpMAtf70WqfBdQ==}
    engines: {node: '>=18'}
    peerDependencies:
      '@csstools/css-tokenizer': ^3.0.4

  '@csstools/css-syntax-patches-for-csstree@1.0.14':
    resolution: {integrity: sha512-zSlIxa20WvMojjpCSy8WrNpcZ61RqfTfX3XTaOeVlGJrt/8HF3YbzgFZa01yTbT4GWQLwfTcC3EB8i3XnB647Q==}
    engines: {node: '>=18'}
    peerDependencies:
      postcss: ^8.4

  '@csstools/css-tokenizer@3.0.4':
    resolution: {integrity: sha512-Vd/9EVDiu6PPJt9yAh6roZP6El1xHrdvIVGjyBsHR0RYwNHgL7FJPyIIW4fANJNG6FtyZfvlRPpFI4ZM/lubvw==}
    engines: {node: '>=18'}

  '@esbuild/aix-ppc64@0.25.9':
    resolution: {integrity: sha512-OaGtL73Jck6pBKjNIe24BnFE6agGl+6KxDtTfHhy1HmhthfKouEcOhqpSL64K4/0WCtbKFLOdzD/44cJ4k9opA==}
    engines: {node: '>=18'}
    cpu: [ppc64]
    os: [aix]

  '@esbuild/android-arm64@0.25.9':
    resolution: {integrity: sha512-IDrddSmpSv51ftWslJMvl3Q2ZT98fUSL2/rlUXuVqRXHCs5EUF1/f+jbjF5+NG9UffUDMCiTyh8iec7u8RlTLg==}
    engines: {node: '>=18'}
    cpu: [arm64]
    os: [android]

  '@esbuild/android-arm@0.25.9':
    resolution: {integrity: sha512-5WNI1DaMtxQ7t7B6xa572XMXpHAaI/9Hnhk8lcxF4zVN4xstUgTlvuGDorBguKEnZO70qwEcLpfifMLoxiPqHQ==}
    engines: {node: '>=18'}
    cpu: [arm]
    os: [android]

  '@esbuild/android-x64@0.25.9':
    resolution: {integrity: sha512-I853iMZ1hWZdNllhVZKm34f4wErd4lMyeV7BLzEExGEIZYsOzqDWDf+y082izYUE8gtJnYHdeDpN/6tUdwvfiw==}
    engines: {node: '>=18'}
    cpu: [x64]
    os: [android]

  '@esbuild/darwin-arm64@0.25.9':
    resolution: {integrity: sha512-XIpIDMAjOELi/9PB30vEbVMs3GV1v2zkkPnuyRRURbhqjyzIINwj+nbQATh4H9GxUgH1kFsEyQMxwiLFKUS6Rg==}
    engines: {node: '>=18'}
    cpu: [arm64]
    os: [darwin]

  '@esbuild/darwin-x64@0.25.9':
    resolution: {integrity: sha512-jhHfBzjYTA1IQu8VyrjCX4ApJDnH+ez+IYVEoJHeqJm9VhG9Dh2BYaJritkYK3vMaXrf7Ogr/0MQ8/MeIefsPQ==}
    engines: {node: '>=18'}
    cpu: [x64]
    os: [darwin]

  '@esbuild/freebsd-arm64@0.25.9':
    resolution: {integrity: sha512-z93DmbnY6fX9+KdD4Ue/H6sYs+bhFQJNCPZsi4XWJoYblUqT06MQUdBCpcSfuiN72AbqeBFu5LVQTjfXDE2A6Q==}
    engines: {node: '>=18'}
    cpu: [arm64]
    os: [freebsd]

  '@esbuild/freebsd-x64@0.25.9':
    resolution: {integrity: sha512-mrKX6H/vOyo5v71YfXWJxLVxgy1kyt1MQaD8wZJgJfG4gq4DpQGpgTB74e5yBeQdyMTbgxp0YtNj7NuHN0PoZg==}
    engines: {node: '>=18'}
    cpu: [x64]
    os: [freebsd]

  '@esbuild/linux-arm64@0.25.9':
    resolution: {integrity: sha512-BlB7bIcLT3G26urh5Dmse7fiLmLXnRlopw4s8DalgZ8ef79Jj4aUcYbk90g8iCa2467HX8SAIidbL7gsqXHdRw==}
    engines: {node: '>=18'}
    cpu: [arm64]
    os: [linux]

  '@esbuild/linux-arm@0.25.9':
    resolution: {integrity: sha512-HBU2Xv78SMgaydBmdor38lg8YDnFKSARg1Q6AT0/y2ezUAKiZvc211RDFHlEZRFNRVhcMamiToo7bDx3VEOYQw==}
    engines: {node: '>=18'}
    cpu: [arm]
    os: [linux]

  '@esbuild/linux-ia32@0.25.9':
    resolution: {integrity: sha512-e7S3MOJPZGp2QW6AK6+Ly81rC7oOSerQ+P8L0ta4FhVi+/j/v2yZzx5CqqDaWjtPFfYz21Vi1S0auHrap3Ma3A==}
    engines: {node: '>=18'}
    cpu: [ia32]
    os: [linux]

  '@esbuild/linux-loong64@0.25.9':
    resolution: {integrity: sha512-Sbe10Bnn0oUAB2AalYztvGcK+o6YFFA/9829PhOCUS9vkJElXGdphz0A3DbMdP8gmKkqPmPcMJmJOrI3VYB1JQ==}
    engines: {node: '>=18'}
    cpu: [loong64]
    os: [linux]

  '@esbuild/linux-mips64el@0.25.9':
    resolution: {integrity: sha512-YcM5br0mVyZw2jcQeLIkhWtKPeVfAerES5PvOzaDxVtIyZ2NUBZKNLjC5z3/fUlDgT6w89VsxP2qzNipOaaDyA==}
    engines: {node: '>=18'}
    cpu: [mips64el]
    os: [linux]

  '@esbuild/linux-ppc64@0.25.9':
    resolution: {integrity: sha512-++0HQvasdo20JytyDpFvQtNrEsAgNG2CY1CLMwGXfFTKGBGQT3bOeLSYE2l1fYdvML5KUuwn9Z8L1EWe2tzs1w==}
    engines: {node: '>=18'}
    cpu: [ppc64]
    os: [linux]

  '@esbuild/linux-riscv64@0.25.9':
    resolution: {integrity: sha512-uNIBa279Y3fkjV+2cUjx36xkx7eSjb8IvnL01eXUKXez/CBHNRw5ekCGMPM0BcmqBxBcdgUWuUXmVWwm4CH9kg==}
    engines: {node: '>=18'}
    cpu: [riscv64]
    os: [linux]

  '@esbuild/linux-s390x@0.25.9':
    resolution: {integrity: sha512-Mfiphvp3MjC/lctb+7D287Xw1DGzqJPb/J2aHHcHxflUo+8tmN/6d4k6I2yFR7BVo5/g7x2Monq4+Yew0EHRIA==}
    engines: {node: '>=18'}
    cpu: [s390x]
    os: [linux]

  '@esbuild/linux-x64@0.25.9':
    resolution: {integrity: sha512-iSwByxzRe48YVkmpbgoxVzn76BXjlYFXC7NvLYq+b+kDjyyk30J0JY47DIn8z1MO3K0oSl9fZoRmZPQI4Hklzg==}
    engines: {node: '>=18'}
    cpu: [x64]
    os: [linux]

  '@esbuild/netbsd-arm64@0.25.9':
    resolution: {integrity: sha512-9jNJl6FqaUG+COdQMjSCGW4QiMHH88xWbvZ+kRVblZsWrkXlABuGdFJ1E9L7HK+T0Yqd4akKNa/lO0+jDxQD4Q==}
    engines: {node: '>=18'}
    cpu: [arm64]
    os: [netbsd]

  '@esbuild/netbsd-x64@0.25.9':
    resolution: {integrity: sha512-RLLdkflmqRG8KanPGOU7Rpg829ZHu8nFy5Pqdi9U01VYtG9Y0zOG6Vr2z4/S+/3zIyOxiK6cCeYNWOFR9QP87g==}
    engines: {node: '>=18'}
    cpu: [x64]
    os: [netbsd]

  '@esbuild/openbsd-arm64@0.25.9':
    resolution: {integrity: sha512-YaFBlPGeDasft5IIM+CQAhJAqS3St3nJzDEgsgFixcfZeyGPCd6eJBWzke5piZuZ7CtL656eOSYKk4Ls2C0FRQ==}
    engines: {node: '>=18'}
    cpu: [arm64]
    os: [openbsd]

  '@esbuild/openbsd-x64@0.25.9':
    resolution: {integrity: sha512-1MkgTCuvMGWuqVtAvkpkXFmtL8XhWy+j4jaSO2wxfJtilVCi0ZE37b8uOdMItIHz4I6z1bWWtEX4CJwcKYLcuA==}
    engines: {node: '>=18'}
    cpu: [x64]
    os: [openbsd]

  '@esbuild/openharmony-arm64@0.25.9':
    resolution: {integrity: sha512-4Xd0xNiMVXKh6Fa7HEJQbrpP3m3DDn43jKxMjxLLRjWnRsfxjORYJlXPO4JNcXtOyfajXorRKY9NkOpTHptErg==}
    engines: {node: '>=18'}
    cpu: [arm64]
    os: [openharmony]

  '@esbuild/sunos-x64@0.25.9':
    resolution: {integrity: sha512-WjH4s6hzo00nNezhp3wFIAfmGZ8U7KtrJNlFMRKxiI9mxEK1scOMAaa9i4crUtu+tBr+0IN6JCuAcSBJZfnphw==}
    engines: {node: '>=18'}
    cpu: [x64]
    os: [sunos]

  '@esbuild/win32-arm64@0.25.9':
    resolution: {integrity: sha512-mGFrVJHmZiRqmP8xFOc6b84/7xa5y5YvR1x8djzXpJBSv/UsNK6aqec+6JDjConTgvvQefdGhFDAs2DLAds6gQ==}
    engines: {node: '>=18'}
    cpu: [arm64]
    os: [win32]

  '@esbuild/win32-ia32@0.25.9':
    resolution: {integrity: sha512-b33gLVU2k11nVx1OhX3C8QQP6UHQK4ZtN56oFWvVXvz2VkDoe6fbG8TOgHFxEvqeqohmRnIHe5A1+HADk4OQww==}
    engines: {node: '>=18'}
    cpu: [ia32]
    os: [win32]

  '@esbuild/win32-x64@0.25.9':
    resolution: {integrity: sha512-PPOl1mi6lpLNQxnGoyAfschAodRFYXJ+9fs6WHXz7CSWKbOqiMZsubC+BQsVKuul+3vKLuwTHsS2c2y9EoKwxQ==}
    engines: {node: '>=18'}
    cpu: [x64]
    os: [win32]

  '@google/genai@1.19.0':
    resolution: {integrity: sha512-mIMV3M/KfzzFA//0fziK472wKBJ1TdJLhozIUJKTPLyTDN1NotU+hyoHW/N0cfrcEWUK20YA0GxCeHC4z0SbMA==}
    engines: {node: '>=20.0.0'}
    peerDependencies:
      '@modelcontextprotocol/sdk': ^1.11.4
    peerDependenciesMeta:
      '@modelcontextprotocol/sdk':
        optional: true

  '@isaacs/balanced-match@4.0.1':
    resolution: {integrity: sha512-yzMTt9lEb8Gv7zRioUilSglI0c0smZ9k5D65677DLWLtWJaXIS3CqcGyUFByYKlnUj6TkjLVs54fBl6+TiGQDQ==}
    engines: {node: 20 || >=22}

  '@isaacs/brace-expansion@5.0.0':
    resolution: {integrity: sha512-ZT55BDLV0yv0RBm2czMiZ+SqCGO7AvmOM3G/w2xhVPH+te0aKgFjmBvGlL1dH+ql2tgGO3MVrbb3jCKyvpgnxA==}
    engines: {node: 20 || >=22}

  '@isaacs/cliui@8.0.2':
    resolution: {integrity: sha512-O8jcjabXaleOG9DQ0+ARXWZBTfnP4WNAqzuiJK7ll44AmxGKv/J2M4TPjxjY3znBCfvBXFzucm1twdyFybFqEA==}
    engines: {node: '>=12'}

  '@jridgewell/gen-mapping@0.3.13':
    resolution: {integrity: sha512-2kkt/7niJ6MgEPxF0bYdQ6etZaA+fQvDcLKckhy1yIQOzaoKjBBjSj63/aLVjYE3qhRt5dvM+uUyfCg6UKCBbA==}

  '@jridgewell/remapping@2.3.5':
    resolution: {integrity: sha512-LI9u/+laYG4Ds1TDKSJW2YPrIlcVYOwi2fUC6xB43lueCjgxV4lffOCZCtYFiH6TNOX+tQKXx97T4IKHbhyHEQ==}

  '@jridgewell/resolve-uri@3.1.2':
    resolution: {integrity: sha512-bRISgCIjP20/tbWSPWMEi54QVPRZExkuD9lJL+UIxUKtwVJA8wW1Trb1jMs1RFXo1CBTNZ/5hpC9QvmKWdopKw==}
    engines: {node: '>=6.0.0'}

  '@jridgewell/sourcemap-codec@1.5.5':
    resolution: {integrity: sha512-cYQ9310grqxueWbl+WuIUIaiUaDcj7WOq5fVhEljNVgRfOUhY9fy2zTvfoqWsnebh8Sl70VScFbICvJnLKB0Og==}

  '@jridgewell/trace-mapping@0.3.31':
    resolution: {integrity: sha512-zzNR+SdQSDJzc8joaeP8QQoCQr8NuYx2dIIytl1QeBEZHJ9uW6hebsrYgbz8hJwUQao3TWCMtmfV8Nu1twOLAw==}

  '@rollup/rollup-android-arm-eabi@4.50.1':
    resolution: {integrity: sha512-HJXwzoZN4eYTdD8bVV22DN8gsPCAj3V20NHKOs8ezfXanGpmVPR7kalUHd+Y31IJp9stdB87VKPFbsGY3H/2ag==}
    cpu: [arm]
    os: [android]

  '@rollup/rollup-android-arm64@4.50.1':
    resolution: {integrity: sha512-PZlsJVcjHfcH53mOImyt3bc97Ep3FJDXRpk9sMdGX0qgLmY0EIWxCag6EigerGhLVuL8lDVYNnSo8qnTElO4xw==}
    cpu: [arm64]
    os: [android]

  '@rollup/rollup-darwin-arm64@4.50.1':
    resolution: {integrity: sha512-xc6i2AuWh++oGi4ylOFPmzJOEeAa2lJeGUGb4MudOtgfyyjr4UPNK+eEWTPLvmPJIY/pgw6ssFIox23SyrkkJw==}
    cpu: [arm64]
    os: [darwin]

  '@rollup/rollup-darwin-x64@4.50.1':
    resolution: {integrity: sha512-2ofU89lEpDYhdLAbRdeyz/kX3Y2lpYc6ShRnDjY35bZhd2ipuDMDi6ZTQ9NIag94K28nFMofdnKeHR7BT0CATw==}
    cpu: [x64]
    os: [darwin]

  '@rollup/rollup-freebsd-arm64@4.50.1':
    resolution: {integrity: sha512-wOsE6H2u6PxsHY/BeFHA4VGQN3KUJFZp7QJBmDYI983fgxq5Th8FDkVuERb2l9vDMs1D5XhOrhBrnqcEY6l8ZA==}
    cpu: [arm64]
    os: [freebsd]

  '@rollup/rollup-freebsd-x64@4.50.1':
    resolution: {integrity: sha512-A/xeqaHTlKbQggxCqispFAcNjycpUEHP52mwMQZUNqDUJFFYtPHCXS1VAG29uMlDzIVr+i00tSFWFLivMcoIBQ==}
    cpu: [x64]
    os: [freebsd]

  '@rollup/rollup-linux-arm-gnueabihf@4.50.1':
    resolution: {integrity: sha512-54v4okehwl5TaSIkpp97rAHGp7t3ghinRd/vyC1iXqXMfjYUTm7TfYmCzXDoHUPTTf36L8pr0E7YsD3CfB3ZDg==}
    cpu: [arm]
    os: [linux]

  '@rollup/rollup-linux-arm-musleabihf@4.50.1':
    resolution: {integrity: sha512-p/LaFyajPN/0PUHjv8TNyxLiA7RwmDoVY3flXHPSzqrGcIp/c2FjwPPP5++u87DGHtw+5kSH5bCJz0mvXngYxw==}
    cpu: [arm]
    os: [linux]

  '@rollup/rollup-linux-arm64-gnu@4.50.1':
    resolution: {integrity: sha512-2AbMhFFkTo6Ptna1zO7kAXXDLi7H9fGTbVaIq2AAYO7yzcAsuTNWPHhb2aTA6GPiP+JXh85Y8CiS54iZoj4opw==}
    cpu: [arm64]
    os: [linux]

  '@rollup/rollup-linux-arm64-musl@4.50.1':
    resolution: {integrity: sha512-Cgef+5aZwuvesQNw9eX7g19FfKX5/pQRIyhoXLCiBOrWopjo7ycfB292TX9MDcDijiuIJlx1IzJz3IoCPfqs9w==}
    cpu: [arm64]
    os: [linux]

  '@rollup/rollup-linux-loongarch64-gnu@4.50.1':
    resolution: {integrity: sha512-RPhTwWMzpYYrHrJAS7CmpdtHNKtt2Ueo+BlLBjfZEhYBhK00OsEqM08/7f+eohiF6poe0YRDDd8nAvwtE/Y62Q==}
    cpu: [loong64]
    os: [linux]

  '@rollup/rollup-linux-ppc64-gnu@4.50.1':
    resolution: {integrity: sha512-eSGMVQw9iekut62O7eBdbiccRguuDgiPMsw++BVUg+1K7WjZXHOg/YOT9SWMzPZA+w98G+Fa1VqJgHZOHHnY0Q==}
    cpu: [ppc64]
    os: [linux]

  '@rollup/rollup-linux-riscv64-gnu@4.50.1':
    resolution: {integrity: sha512-S208ojx8a4ciIPrLgazF6AgdcNJzQE4+S9rsmOmDJkusvctii+ZvEuIC4v/xFqzbuP8yDjn73oBlNDgF6YGSXQ==}
    cpu: [riscv64]
    os: [linux]

  '@rollup/rollup-linux-riscv64-musl@4.50.1':
    resolution: {integrity: sha512-3Ag8Ls1ggqkGUvSZWYcdgFwriy2lWo+0QlYgEFra/5JGtAd6C5Hw59oojx1DeqcA2Wds2ayRgvJ4qxVTzCHgzg==}
    cpu: [riscv64]
    os: [linux]

  '@rollup/rollup-linux-s390x-gnu@4.50.1':
    resolution: {integrity: sha512-t9YrKfaxCYe7l7ldFERE1BRg/4TATxIg+YieHQ966jwvo7ddHJxPj9cNFWLAzhkVsbBvNA4qTbPVNsZKBO4NSg==}
    cpu: [s390x]
    os: [linux]

  '@rollup/rollup-linux-x64-gnu@4.50.1':
    resolution: {integrity: sha512-MCgtFB2+SVNuQmmjHf+wfI4CMxy3Tk8XjA5Z//A0AKD7QXUYFMQcns91K6dEHBvZPCnhJSyDWLApk40Iq/H3tA==}
    cpu: [x64]
    os: [linux]

  '@rollup/rollup-linux-x64-musl@4.50.1':
    resolution: {integrity: sha512-nEvqG+0jeRmqaUMuwzlfMKwcIVffy/9KGbAGyoa26iu6eSngAYQ512bMXuqqPrlTyfqdlB9FVINs93j534UJrg==}
    cpu: [x64]
    os: [linux]

  '@rollup/rollup-openharmony-arm64@4.50.1':
    resolution: {integrity: sha512-RDsLm+phmT3MJd9SNxA9MNuEAO/J2fhW8GXk62G/B4G7sLVumNFbRwDL6v5NrESb48k+QMqdGbHgEtfU0LCpbA==}
    cpu: [arm64]
    os: [openharmony]

  '@rollup/rollup-win32-arm64-msvc@4.50.1':
    resolution: {integrity: sha512-hpZB/TImk2FlAFAIsoElM3tLzq57uxnGYwplg6WDyAxbYczSi8O2eQ+H2Lx74504rwKtZ3N2g4bCUkiamzS6TQ==}
    cpu: [arm64]
    os: [win32]

  '@rollup/rollup-win32-ia32-msvc@4.50.1':
    resolution: {integrity: sha512-SXjv8JlbzKM0fTJidX4eVsH+Wmnp0/WcD8gJxIZyR6Gay5Qcsmdbi9zVtnbkGPG8v2vMR1AD06lGWy5FLMcG7A==}
    cpu: [ia32]
    os: [win32]

  '@rollup/rollup-win32-x64-msvc@4.50.1':
    resolution: {integrity: sha512-StxAO/8ts62KZVRAm4JZYq9+NqNsV7RvimNK+YM7ry//zebEH6meuugqW/P5OFUCjyQgui+9fUxT6d5NShvMvA==}
    cpu: [x64]
    os: [win32]

  '@sveltejs/acorn-typescript@1.0.5':
    resolution: {integrity: sha512-IwQk4yfwLdibDlrXVE04jTZYlLnwsTT2PIOQQGNLWfjavGifnk1JD1LcZjZaBTRcxZu2FfPfNLOE04DSu9lqtQ==}
    peerDependencies:
      acorn: ^8.9.0

  '@sveltejs/vite-plugin-svelte-inspector@5.0.1':
    resolution: {integrity: sha512-ubWshlMk4bc8mkwWbg6vNvCeT7lGQojE3ijDh3QTR6Zr/R+GXxsGbyH4PExEPpiFmqPhYiVSVmHBjUcVc1JIrA==}
    engines: {node: ^20.19 || ^22.12 || >=24}
    peerDependencies:
      '@sveltejs/vite-plugin-svelte': ^6.0.0-next.0
      svelte: ^5.0.0
      vite: ^6.3.0 || ^7.0.0

  '@sveltejs/vite-plugin-svelte@6.2.0':
    resolution: {integrity: sha512-nJsV36+o7rZUDlrnSduMNl11+RoDE1cKqOI0yUEBCcqFoAZOk47TwD3dPKS2WmRutke9StXnzsPBslY7prDM9w==}
    engines: {node: ^20.19 || ^22.12 || >=24}
    peerDependencies:
      svelte: ^5.0.0
      vite: ^6.3.0 || ^7.0.0

  '@testing-library/dom@10.4.1':
    resolution: {integrity: sha512-o4PXJQidqJl82ckFaXUeoAW+XysPLauYI43Abki5hABd853iMhitooc6znOnczgbTYmEP6U6/y1ZyKAIsvMKGg==}
    engines: {node: '>=18'}

  '@testing-library/jest-dom@6.8.0':
    resolution: {integrity: sha512-WgXcWzVM6idy5JaftTVC8Vs83NKRmGJz4Hqs4oyOuO2J4r/y79vvKZsb+CaGyCSEbUPI6OsewfPd0G1A0/TUZQ==}
    engines: {node: '>=14', npm: '>=6', yarn: '>=1'}

  '@testing-library/svelte@5.2.8':
    resolution: {integrity: sha512-ucQOtGsJhtawOEtUmbR4rRh53e6RbM1KUluJIXRmh6D4UzxR847iIqqjRtg9mHNFmGQ8Vkam9yVcR5d1mhIHKA==}
    engines: {node: '>= 10'}
    peerDependencies:
      svelte: ^3 || ^4 || ^5 || ^5.0.0-next.0
      vite: '*'
      vitest: '*'
    peerDependenciesMeta:
      vite:
        optional: true
      vitest:
        optional: true

  '@testing-library/user-event@14.6.1':
    resolution: {integrity: sha512-vq7fv0rnt+QTXgPxr5Hjc210p6YKq2kmdziLgnsZGgLJ9e6VAShx1pACLuRjd/AS/sr7phAR58OIIpf0LlmQNw==}
    engines: {node: '>=12', npm: '>=6'}
    peerDependencies:
      '@testing-library/dom': '>=7.21.4'

  '@types/aria-query@5.0.4':
    resolution: {integrity: sha512-rfT93uj5s0PRL7EzccGMs3brplhcrghnDoV26NqKhCAS1hVo+WdNsPvE/yb6ilfr5hi2MEk6d5EWJTKdxg8jVw==}

  '@types/body-parser@1.19.6':
    resolution: {integrity: sha512-HLFeCYgz89uk22N5Qg3dvGvsv46B8GLvKKo1zKG4NybA8U2DiEO3w9lqGg29t/tfLRJpJ6iQxnVw4OnB7MoM9g==}

  '@types/chai@5.2.2':
    resolution: {integrity: sha512-8kB30R7Hwqf40JPiKhVzodJs2Qc1ZJ5zuT3uzw5Hq/dhNCl3G3l83jfpdI1e20BP348+fV7VIL/+FxaXkqBmWg==}

  '@types/connect@3.4.38':
    resolution: {integrity: sha512-K6uROf1LD88uDQqJCktA4yzL1YYAK6NgfsI0v/mTgyPKWsX1CnJ0XPSDhViejru1GcRkLWb8RlzFYJRqGUbaug==}

  '@types/deep-eql@4.0.2':
    resolution: {integrity: sha512-c9h9dVVMigMPc4bwTvC5dxqtqJZwQPePsWjPlpSOnojbor6pGqdk541lfA7AqFQr5pB1BRdq0juY9db81BwyFw==}

  '@types/ejs@3.1.5':
    resolution: {integrity: sha512-nv+GSx77ZtXiJzwKdsASqi+YQ5Z7vwHsTP0JY2SiQgjGckkBRKZnk8nIM+7oUZ1VCtuTz0+By4qVR7fqzp/Dfg==}

  '@types/estree@1.0.8':
    resolution: {integrity: sha512-dWHzHa2WqEXI/O1E9OjrocMTKJl2mSrEolh1Iomrv6U+JuNwaHXsXx9bLu5gG7BUWFIN0skIQJQ/L1rIex4X6w==}

  '@types/express-serve-static-core@5.0.7':
    resolution: {integrity: sha512-R+33OsgWw7rOhD1emjU7dzCDHucJrgJXMA5PYCzJxVil0dsyx5iBEPHqpPfiKNJQb7lZ1vxwoLR4Z87bBUpeGQ==}

  '@types/express@5.0.3':
    resolution: {integrity: sha512-wGA0NX93b19/dZC1J18tKWVIYWyyF2ZjT9vin/NRu0qzzvfVzWjs04iq2rQ3H65vCTQYlRqs3YHfY7zjdV+9Kw==}

  '@types/http-errors@2.0.5':
    resolution: {integrity: sha512-r8Tayk8HJnX0FztbZN7oVqGccWgw98T/0neJphO91KkmOzug1KkofZURD4UaD5uH8AqcFLfdPErnBod0u71/qg==}

  '@types/mime@1.3.5':
    resolution: {integrity: sha512-/pyBZWSLD2n0dcHE3hq8s8ZvcETHtEuF+3E7XVt0Ig2nvsVQXdghHVcEkIWjy9A0wKfTn97a/PSDYohKIlnP/w==}

  '@types/node@24.3.3':
    resolution: {integrity: sha512-GKBNHjoNw3Kra1Qg5UXttsY5kiWMEfoHq2TmXb+b1rcm6N7B3wTrFYIf/oSZ1xNQ+hVVijgLkiDZh7jRRsh+Gw==}

  '@types/qs@6.14.0':
    resolution: {integrity: sha512-eOunJqu0K1923aExK6y8p6fsihYEn/BYuQ4g0CxAAgFc4b/ZLN4CrsRZ55srTdqoiLzU2B2evC+apEIxprEzkQ==}

  '@types/range-parser@1.2.7':
    resolution: {integrity: sha512-hKormJbkJqzQGhziax5PItDUTMAM9uE2XXQmM37dyd4hVM+5aVl7oVxMVUiVQn2oCQFN/LKCZdvSM0pFRqbSmQ==}

  '@types/send@0.17.5':
    resolution: {integrity: sha512-z6F2D3cOStZvuk2SaP6YrwkNO65iTZcwA2ZkSABegdkAh/lf+Aa/YQndZVfmEXT5vgAp6zv06VQ3ejSVjAny4w==}

  '@types/serve-static@1.15.8':
    resolution: {integrity: sha512-roei0UY3LhpOJvjbIP6ZZFngyLKl5dskOtDhxY5THRSpO+ZI+nzJ+m5yUMzGrp89YRa7lvknKkMYjqQFGwA7Sg==}

  '@vitest/expect@3.2.4':
    resolution: {integrity: sha512-Io0yyORnB6sikFlt8QW5K7slY4OjqNX9jmJQ02QDda8lyM6B5oNgVWoSoKPac8/kgnCUzuHQKrSLtu/uOqqrig==}

  '@vitest/mocker@3.2.4':
    resolution: {integrity: sha512-46ryTE9RZO/rfDd7pEqFl7etuyzekzEhUbTW3BvmeO/BcCMEgq59BKhek3dXDWgAj4oMK6OZi+vRr1wPW6qjEQ==}
    peerDependencies:
      msw: ^2.4.9
      vite: ^5.0.0 || ^6.0.0 || ^7.0.0-0
    peerDependenciesMeta:
      msw:
        optional: true
      vite:
        optional: true

  '@vitest/pretty-format@3.2.4':
    resolution: {integrity: sha512-IVNZik8IVRJRTr9fxlitMKeJeXFFFN0JaB9PHPGQ8NKQbGpfjlTx9zO4RefN8gp7eqjNy8nyK3NZmBzOPeIxtA==}

  '@vitest/runner@3.2.4':
    resolution: {integrity: sha512-oukfKT9Mk41LreEW09vt45f8wx7DordoWUZMYdY/cyAk7w5TWkTRCNZYF7sX7n2wB7jyGAl74OxgwhPgKaqDMQ==}

  '@vitest/snapshot@3.2.4':
    resolution: {integrity: sha512-dEYtS7qQP2CjU27QBC5oUOxLE/v5eLkGqPE0ZKEIDGMs4vKWe7IjgLOeauHsR0D5YuuycGRO5oSRXnwnmA78fQ==}

  '@vitest/spy@3.2.4':
    resolution: {integrity: sha512-vAfasCOe6AIK70iP5UD11Ac4siNUNJ9i/9PZ3NKx07sG6sUxeag1LWdNrMWeKKYBLlzuK+Gn65Yd5nyL6ds+nw==}

  '@vitest/utils@3.2.4':
    resolution: {integrity: sha512-fB2V0JFrQSMsCo9HiSq3Ezpdv4iYaXRG1Sx8edX3MwxfyNn83mKiGzOcH+Fkxt4MHxr3y42fQi1oeAInqgX2QA==}

  accepts@2.0.0:
    resolution: {integrity: sha512-5cvg6CtKwfgdmVqY1WIiXKc3Q1bkRqGLi+2W/6ao+6Y7gu/RCwRuAhGEzh5B4KlszSuTLgZYuqFqo5bImjNKng==}
    engines: {node: '>= 0.6'}

  acorn@8.15.0:
    resolution: {integrity: sha512-NZyJarBfL7nWwIq+FDL6Zp/yHEhePMNnnJ0y3qfieCrmNvYct8uvtiV41UvlSe6apAfk0fY1FbWx+NwfmpvtTg==}
    engines: {node: '>=0.4.0'}
    hasBin: true

  agent-base@7.1.4:
    resolution: {integrity: sha512-MnA+YT8fwfJPgBx3m60MNqakm30XOkyIoH1y6huTQvC0PwZG7ki8NacLBcrPbNoo8vEZy7Jpuk7+jMO+CUovTQ==}
    engines: {node: '>= 14'}

  ansi-regex@5.0.1:
    resolution: {integrity: sha512-quJQXlTSUGL2LH9SUXo8VwsY4soanhgo6LNSm84E1LBcE8s3O0wpdiRzyR9z/ZZJMlMWv37qOOb9pdJlMUEKFQ==}
    engines: {node: '>=8'}

  ansi-regex@6.2.2:
    resolution: {integrity: sha512-Bq3SmSpyFHaWjPk8If9yc6svM8c56dB5BAtW4Qbw5jHTwwXXcTLoRMkpDJp6VL0XzlWaCHTXrkFURMYmD0sLqg==}
    engines: {node: '>=12'}

  ansi-styles@4.3.0:
    resolution: {integrity: sha512-zbB9rCJAT1rbjiVDb2hqKFHNYLxgtk8NURxZ3IZwD3F6NtxbXZQCnnSi1Lkx+IDohdPlFp222wVALIheZJQSEg==}
    engines: {node: '>=8'}

  ansi-styles@5.2.0:
    resolution: {integrity: sha512-Cxwpt2SfTzTtXcfOlzGEee8O+c+MmUgGrNiBcXnuWxuFJHe6a5Hz7qwhwe5OgaSYI0IJvkLqWX1ASG+cJOkEiA==}
    engines: {node: '>=10'}

  ansi-styles@6.2.3:
    resolution: {integrity: sha512-4Dj6M28JB+oAH8kFkTLUo+a2jwOFkuqb3yucU0CANcRRUbxS0cP0nZYCGjcc3BNXwRIsUVmDGgzawme7zvJHvg==}
    engines: {node: '>=12'}

  aria-query@5.3.0:
    resolution: {integrity: sha512-b0P0sZPKtyu8HkeRAfCq0IfURZK+SuwMjY1UXGBU27wpAiTwQAIlq56IbIO+ytk/JjS1fMR14ee5WBBfKi5J6A==}

  aria-query@5.3.2:
    resolution: {integrity: sha512-COROpnaoap1E2F000S62r6A60uHZnmlvomhfyT2DlTcrY1OrBKn2UhH7qn5wTC9zMvD0AY7csdPSNwKP+7WiQw==}
    engines: {node: '>= 0.4'}

  assertion-error@2.0.1:
    resolution: {integrity: sha512-Izi8RQcffqCeNVgFigKli1ssklIbpHnCYc6AknXGYoB6grJqyeby7jv12JUQgmTAnIDnbck1uxksT4dzN3PWBA==}
    engines: {node: '>=12'}

  async@3.2.6:
    resolution: {integrity: sha512-htCUDlxyyCLMgaM3xXg0C0LW2xqfuQ6p05pCEIsXuyQ+a1koYKTuBMzRNwmybfLgvJDMd0r1LTn4+E0Ti6C2AA==}

  axobject-query@4.1.0:
    resolution: {integrity: sha512-qIj0G9wZbMGNLjLmg1PT6v2mE9AH2zlnADJD/2tC6E00hgmhUOfEB6greHPAfLRSufHqROIUTkw6E+M3lH0PTQ==}
    engines: {node: '>= 0.4'}

  balanced-match@1.0.2:
    resolution: {integrity: sha512-3oSeUO0TMV67hN1AmbXsK4yaqU7tjiHlbxRDZOpH0KW9+CeX4bRAaX0Anxt0tx2MrpRpWwQaPwIlISEJhYU5Pw==}

  base64-js@1.5.1:
    resolution: {integrity: sha512-AKpaYlHn8t4SVbOHCy+b5+KKgvR4vrsD8vbvrbiQJps7fKDTkjkDry6ji0rUJjC0kzbNePLwzxq8iypo41qeWA==}

  bidi-js@1.0.3:
    resolution: {integrity: sha512-RKshQI1R3YQ+n9YJz2QQ147P66ELpa1FQEg20Dk8oW9t2KgLbpDLLp9aGZ7y8WHSshDknG0bknqGw5/tyCs5tw==}

  bignumber.js@9.3.1:
    resolution: {integrity: sha512-Ko0uX15oIUS7wJ3Rb30Fs6SkVbLmPBAKdlm7q9+ak9bbIeFf0MwuBsQV6z7+X768/cHsfg+WlysDWJcmthjsjQ==}

  body-parser@2.2.0:
    resolution: {integrity: sha512-02qvAaxv8tp7fBa/mw1ga98OGm+eCbqzJOKoRt70sLmfEEi+jyBYVTDGfCL/k06/4EMk/z01gCe7HoCH/f2LTg==}
    engines: {node: '>=18'}

  brace-expansion@2.0.2:
    resolution: {integrity: sha512-Jt0vHyM+jmUBqojB7E1NIYadt0vI0Qxjxd2TErW94wDz+E2LAm5vKMXXwg6ZZBTHPuUlDgQHKXvjGBdfcF1ZDQ==}

  buffer-equal-constant-time@1.0.1:
    resolution: {integrity: sha512-zRpUiDwd/xk6ADqPMATG8vc9VPrkck7T07OIx0gnjmJAnHnTVXNQG3vfvWNuiZIkwu9KrKdA1iJKfsfTVxE6NA==}

  bytes@3.1.2:
    resolution: {integrity: sha512-/Nf7TyzTx6S3yRJObOAV7956r8cr2+Oj8AC5dt8wSP3BQAoeX58NoHyCU8P8zGkNXStjTSi6fzO6F0pBdcYbEg==}
    engines: {node: '>= 0.8'}

  cac@6.7.14:
    resolution: {integrity: sha512-b6Ilus+c3RrdDk+JhLKUAQfzzgLEPy6wcXqS7f/xe1EETvsDP6GORG7SFuOs6cID5YkqchW/LXZbX5bc8j7ZcQ==}
    engines: {node: '>=8'}

  call-bind-apply-helpers@1.0.2:
    resolution: {integrity: sha512-Sp1ablJ0ivDkSzjcaJdxEunN5/XvksFJ2sMBFfq6x0ryhQV/2b/KwFe21cMpmHtPOSij8K99/wSfoEuTObmuMQ==}
    engines: {node: '>= 0.4'}

  call-bound@1.0.4:
    resolution: {integrity: sha512-+ys997U96po4Kx/ABpBCqhA9EuxJaQWDQg7295H4hBphv3IZg0boBKuwYpt4YXp6MZ5AmZQnU/tyMTlRpaSejg==}
    engines: {node: '>= 0.4'}

  chai@5.3.3:
    resolution: {integrity: sha512-4zNhdJD/iOjSH0A05ea+Ke6MU5mmpQcbQsSOkgdaUMJ9zTlDTD/GYlwohmIE2u0gaxHYiVHEn1Fw9mZ/ktJWgw==}
    engines: {node: '>=18'}

  check-error@2.1.1:
    resolution: {integrity: sha512-OAlb+T7V4Op9OwdkjmguYRqncdlx5JiofwOAUkmTF+jNdHwzTaTs4sRAGpzLF3oOz5xAyDGrPgeIDFQmDOTiJw==}
    engines: {node: '>= 16'}

  clsx@2.1.1:
    resolution: {integrity: sha512-eYm0QWBtUrBWZWG0d386OGAw16Z995PiOVo2B7bjWSbHedGl5e0ZWaq65kOGgUSNesEIDkB9ISbTg/JK9dhCZA==}
    engines: {node: '>=6'}

  color-convert@2.0.1:
    resolution: {integrity: sha512-RRECPsj7iu/xb5oKYcsFHSppFNnsj/52OVTRKb4zP5onXwVF3zVmmToNcOfGC+CRDpfK/U584fMg38ZHCaElKQ==}
    engines: {node: '>=7.0.0'}

  color-name@1.1.4:
    resolution: {integrity: sha512-dOy+3AuW3a2wNbZHIuMZpTcgjGuLU/uBL/ubcZF9OXbDo8ff4O8yVp5Bf0efS8uEoYo5q4Fx7dY9OgQGXgAsQA==}

  content-disposition@1.0.0:
    resolution: {integrity: sha512-Au9nRL8VNUut/XSzbQA38+M78dzP4D+eqg3gfJHMIHHYa3bg067xj1KxMUWj+VULbiZMowKngFFbKczUrNJ1mg==}
    engines: {node: '>= 0.6'}

  content-type@1.0.5:
    resolution: {integrity: sha512-nTjqfcBFEipKdXCv4YDQWCfmcLZKm81ldF0pAopTvyrFGVbcR6P/VAAd5G7N+0tTr8QqiU0tFadD6FK4NtJwOA==}
    engines: {node: '>= 0.6'}

  cookie-signature@1.2.2:
    resolution: {integrity: sha512-D76uU73ulSXrD1UXF4KE2TMxVVwhsnCgfAyTg9k8P6KGZjlXKrOLe4dJQKI3Bxi5wjesZoFXJWElNWBjPZMbhg==}
    engines: {node: '>=6.6.0'}

  cookie@0.7.2:
    resolution: {integrity: sha512-yki5XnKuf750l50uGTllt6kKILY4nQ1eNIQatoXEByZ5dWgnKqbnqmTrBE5B4N7lrMJKQ2ytWMiTO2o0v6Ew/w==}
    engines: {node: '>= 0.6'}

  cross-spawn@7.0.6:
    resolution: {integrity: sha512-uV2QOWP2nWzsy2aMp8aRibhi9dlzF5Hgh5SHaB9OiTGEyDTiJJyx0uy51QXdyWbtAHNua4XJzUKca3OzKUd3vA==}
    engines: {node: '>= 8'}

  css-tree@3.1.0:
    resolution: {integrity: sha512-0eW44TGN5SQXU1mWSkKwFstI/22X2bG1nYzZTYMAWjylYURhse752YgbE4Cx46AC+bAvI+/dYTPRk1LqSUnu6w==}
    engines: {node: ^10 || ^12.20.0 || ^14.13.0 || >=15.0.0}

  css.escape@1.5.1:
    resolution: {integrity: sha512-YUifsXXuknHlUsmlgyY0PKzgPOr7/FjCePfHNt0jxm83wHZi44VDMQ7/fGNkjY3/jV1MC+1CmZbaHzugyeRtpg==}

  cssstyle@5.3.0:
    resolution: {integrity: sha512-RveJPnk3m7aarYQ2bJ6iw+Urh55S6FzUiqtBq+TihnTDP4cI8y/TYDqGOyqgnG1J1a6BxJXZsV9JFSTulm9Z7g==}
    engines: {node: '>=20'}

  data-urls@6.0.0:
    resolution: {integrity: sha512-BnBS08aLUM+DKamupXs3w2tJJoqU+AkaE/+6vQxi/G/DPmIZFJJp9Dkb1kM03AZx8ADehDUZgsNxju3mPXZYIA==}
    engines: {node: '>=20'}

  debug@4.4.3:
    resolution: {integrity: sha512-RGwwWnwQvkVfavKVt22FGLw+xYSdzARwm0ru6DhTVA3umU5hZc28V3kO4stgYryrTlLpuvgI9GiijltAjNbcqA==}
    engines: {node: '>=6.0'}
    peerDependencies:
      supports-color: '*'
    peerDependenciesMeta:
      supports-color:
        optional: true

  decimal.js@10.6.0:
    resolution: {integrity: sha512-YpgQiITW3JXGntzdUmyUR1V812Hn8T1YVXhCu+wO3OpS4eU9l4YdD3qjyiKdV6mvV29zapkMeD390UVEf2lkUg==}

  deep-eql@5.0.2:
    resolution: {integrity: sha512-h5k/5U50IJJFpzfL6nO9jaaumfjO/f2NjK/oYB2Djzm4p9L+3T9qWpZqZ2hAbLPuuYq9wrU08WQyBTL5GbPk5Q==}
    engines: {node: '>=6'}

  deepmerge@4.3.1:
    resolution: {integrity: sha512-3sUqbMEc77XqpdNO7FRyRog+eW3ph+GYCbj+rK+uYyRMuwsVy0rMiVtPn+QJlKFvWP/1PYpapqYn0Me2knFn+A==}
    engines: {node: '>=0.10.0'}

  depd@2.0.0:
    resolution: {integrity: sha512-g7nH6P6dyDioJogAAGprGpCtVImJhpPk/roCzdb3fIh61/s/nPsfR6onyMwkCAR/OlC3yBC0lESvUoQEAssIrw==}
    engines: {node: '>= 0.8'}

  dequal@2.0.3:
    resolution: {integrity: sha512-0je+qPKHEMohvfRTCEo3CrPG6cAzAYgmzKyxRiYSSDkS6eGJdyVJm7WaYA5ECaAD9wLB2T4EEeymA5aFVcYXCA==}
    engines: {node: '>=6'}

  dom-accessibility-api@0.5.16:
    resolution: {integrity: sha512-X7BJ2yElsnOJ30pZF4uIIDfBEVgF4XEBxL9Bxhy6dnrm5hkzqmsWHGTiHqRiITNhMyFLyAiWndIJP7Z1NTteDg==}

  dom-accessibility-api@0.6.3:
    resolution: {integrity: sha512-7ZgogeTnjuHbo+ct10G9Ffp0mif17idi0IyWNVA/wcwcm7NPOD/WEHVP3n7n3MhXqxoIYm8d6MuZohYWIZ4T3w==}

  dotenv@17.2.2:
    resolution: {integrity: sha512-Sf2LSQP+bOlhKWWyhFsn0UsfdK/kCWRv1iuA2gXAwt3dyNabr6QSj00I2V10pidqz69soatm9ZwZvpQMTIOd5Q==}
    engines: {node: '>=12'}

  dunder-proto@1.0.1:
    resolution: {integrity: sha512-KIN/nDJBQRcXw0MLVhZE9iQHmG68qAVIBg9CqmUYjmQIhgij9U5MFvrqkUL5FbtyyzZuOeOt0zdeRe4UY7ct+A==}
    engines: {node: '>= 0.4'}

  eastasianwidth@0.2.0:
    resolution: {integrity: sha512-I88TYZWc9XiYHRQ4/3c5rjjfgkjhLyW2luGIheGERbNQ6OY7yTybanSpDXZa8y7VUP9YmDcYa+eyq4ca7iLqWA==}

  ecdsa-sig-formatter@1.0.11:
    resolution: {integrity: sha512-nagl3RYrbNv6kQkeJIpt6NJZy8twLB/2vtz6yN9Z4vRKHN4/QZJIEbqohALSgwKdnksuY3k5Addp5lg8sVoVcQ==}

  ee-first@1.1.1:
    resolution: {integrity: sha512-WMwm9LhRUo+WUaRN+vRuETqG89IgZphVSNkdFgeb6sS/E4OrDIN7t48CAewSHXc6C8lefD8KKfr5vY61brQlow==}

  ejs@3.1.10:
    resolution: {integrity: sha512-UeJmFfOrAQS8OJWPZ4qtgHyWExa088/MtK5UEyoJGFH67cDEXkZSviOiKRCZ4Xij0zxI3JECgYs3oKx+AizQBA==}
    engines: {node: '>=0.10.0'}
    hasBin: true

  emoji-regex@8.0.0:
    resolution: {integrity: sha512-MSjYzcWNOA0ewAHpz0MxpYFvwg6yjy1NG3xteoqz644VCo/RPgnr1/GGt+ic3iJTzQ8Eu3TdM14SawnVUmGE6A==}

  emoji-regex@9.2.2:
    resolution: {integrity: sha512-L18DaJsXSUk2+42pv8mLs5jJT2hqFkFE4j21wOmgbUqsZ2hL72NsUU785g9RXgo3s0ZNgVl42TiHp3ZtOv/Vyg==}

  encodeurl@2.0.0:
    resolution: {integrity: sha512-Q0n9HRi4m6JuGIV1eFlmvJB7ZEVxu93IrMyiMsGC0lrMJMWzRgx6WGquyfQgZVb31vhGgXnfmPNNXmxnOkRBrg==}
    engines: {node: '>= 0.8'}

  entities@6.0.1:
    resolution: {integrity: sha512-aN97NXWF6AWBTahfVOIrB/NShkzi5H7F9r1s9mD3cDj4Ko5f2qhhVoYMibXF7GlLveb/D2ioWay8lxI97Ven3g==}
    engines: {node: '>=0.12'}

  es-define-property@1.0.1:
    resolution: {integrity: sha512-e3nRfgfUZ4rNGL232gUgX06QNyyez04KdjFrF+LTRoOXmrOgFKDg4BCdsjW8EnT69eqdYGmRpJwiPVYNrCaW3g==}
    engines: {node: '>= 0.4'}

  es-errors@1.3.0:
    resolution: {integrity: sha512-Zf5H2Kxt2xjTvbJvP2ZWLEICxA6j+hAmMzIlypy4xcBg1vKVnx89Wy0GbS+kf5cwCVFFzdCFh2XSCFNULS6csw==}
    engines: {node: '>= 0.4'}

  es-module-lexer@1.7.0:
    resolution: {integrity: sha512-jEQoCwk8hyb2AZziIOLhDqpm5+2ww5uIE6lkO/6jcOCusfk6LhMHpXXfBLXTZ7Ydyt0j4VoUQv6uGNYbdW+kBA==}

  es-object-atoms@1.1.1:
    resolution: {integrity: sha512-FGgH2h8zKNim9ljj7dankFPcICIK9Cp5bm+c2gQSYePhpaG5+esrLODihIorn+Pe6FGJzWhXQotPv73jTaldXA==}
    engines: {node: '>= 0.4'}

  esbuild@0.25.9:
    resolution: {integrity: sha512-CRbODhYyQx3qp7ZEwzxOk4JBqmD/seJrzPa/cGjY1VtIn5E09Oi9/dB4JwctnfZ8Q8iT7rioVv5k/FNT/uf54g==}
    engines: {node: '>=18'}
    hasBin: true

  escape-html@1.0.3:
    resolution: {integrity: sha512-NiSupZ4OeuGwr68lGIeym/ksIZMJodUGOSCZ/FSnTxcrekbvqrgdUxlJOMpijaKZVjAJrWrGs/6Jy8OMuyj9ow==}

  esm-env@1.2.2:
    resolution: {integrity: sha512-Epxrv+Nr/CaL4ZcFGPJIYLWFom+YeV1DqMLHJoEd9SYRxNbaFruBwfEX/kkHUJf55j2+TUbmDcmuilbP1TmXHA==}

  esrap@2.1.0:
    resolution: {integrity: sha512-yzmPNpl7TBbMRC5Lj2JlJZNPml0tzqoqP5B1JXycNUwtqma9AKCO0M2wHrdgsHcy1WRW7S9rJknAMtByg3usgA==}

  estree-walker@3.0.3:
    resolution: {integrity: sha512-7RUKfXgSMMkzt6ZuXmqapOurLGPPfgj6l9uRZ7lRGolvk0y2yocc35LdcxKC5PQZdn2DMqioAQ2NoWcrTKmm6g==}

  etag@1.8.1:
    resolution: {integrity: sha512-aIL5Fx7mawVa300al2BnEE4iNvo1qETxLrPI/o05L7z6go7fCw1J6EQmbK4FmJ2AS7kgVF/KEZWufBfdClMcPg==}
    engines: {node: '>= 0.6'}

  expect-type@1.2.2:
    resolution: {integrity: sha512-JhFGDVJ7tmDJItKhYgJCGLOWjuK9vPxiXoUFLwLDc99NlmklilbiQJwoctZtt13+xMw91MCk/REan6MWHqDjyA==}
    engines: {node: '>=12.0.0'}

  express@5.1.0:
    resolution: {integrity: sha512-DT9ck5YIRU+8GYzzU5kT3eHGA5iL+1Zd0EutOmTE9Dtk+Tvuzd23VBU+ec7HPNSTxXYO55gPV/hq4pSBJDjFpA==}
    engines: {node: '>= 18'}

  extend@3.0.2:
    resolution: {integrity: sha512-fjquC59cD7CyW6urNXK0FBufkZcoiGG80wTuPujX590cB5Ttln20E2UB4S/WARVqhXffZl2LNgS+gQdPIIim/g==}

  fdir@6.5.0:
    resolution: {integrity: sha512-tIbYtZbucOs0BRGqPJkshJUYdL+SDH7dVM8gjy+ERp3WAUjLEFJE+02kanyHtwjWOnwrKYBiwAmM0p4kLJAnXg==}
    engines: {node: '>=12.0.0'}
    peerDependencies:
      picomatch: ^3 || ^4
    peerDependenciesMeta:
      picomatch:
        optional: true

  filelist@1.0.4:
    resolution: {integrity: sha512-w1cEuf3S+DrLCQL7ET6kz+gmlJdbq9J7yXCSjK/OZCPA+qEN1WyF4ZAf0YYJa4/shHJra2t/d/r8SV4Ji+x+8Q==}

  finalhandler@2.1.0:
    resolution: {integrity: sha512-/t88Ty3d5JWQbWYgaOGCCYfXRwV1+be02WqYYlL6h0lEiUAMPM8o8qKGO01YIkOHzka2up08wvgYD0mDiI+q3Q==}
    engines: {node: '>= 0.8'}

  foreground-child@3.3.1:
    resolution: {integrity: sha512-gIXjKqtFuWEgzFRJA9WCQeSJLZDjgJUOMCMzxtvFq/37KojM1BFGufqsCy0r4qSQmYLsZYMeyRqzIWOMup03sw==}
    engines: {node: '>=14'}

  forwarded@0.2.0:
    resolution: {integrity: sha512-buRG0fpBtRHSTCOASe6hD258tEubFoRLb4ZNA6NxMVHNw2gOcwHo9wyablzMzOA5z9xA9L1KNjk/Nt6MT9aYow==}
    engines: {node: '>= 0.6'}

  fresh@2.0.0:
    resolution: {integrity: sha512-Rx/WycZ60HOaqLKAi6cHRKKI7zxWbJ31MhntmtwMoaTeF7XFH9hhBp8vITaMidfljRQ6eYWCKkaTK+ykVJHP2A==}
    engines: {node: '>= 0.8'}

  fsevents@2.3.3:
    resolution: {integrity: sha512-5xoDfX+fL7faATnagmWPpbFtwh/R77WmMMqqHGS65C3vvB0YHrgF+B1YmZ3441tMj5n63k0212XNoJwzlhffQw==}
    engines: {node: ^8.16.0 || ^10.6.0 || >=11.0.0}
    os: [darwin]

  function-bind@1.1.2:
    resolution: {integrity: sha512-7XHNxH7qX9xG5mIwxkhumTox/MIRNcOgDrxWsMt2pAr23WHp6MrRlN7FBSFpCpr+oVO0F744iUgR82nJMfG2SA==}

  gaxios@6.7.1:
    resolution: {integrity: sha512-LDODD4TMYx7XXdpwxAVRAIAuB0bzv0s+ywFonY46k126qzQHT9ygyoa9tncmOiQmmDrik65UYsEkv3lbfqQ3yQ==}
    engines: {node: '>=14'}

  gcp-metadata@6.1.1:
    resolution: {integrity: sha512-a4tiq7E0/5fTjxPAaH4jpjkSv/uCaU2p5KC6HVGrvl0cDjA8iBZv4vv1gyzlmK0ZUKqwpOyQMKzZQe3lTit77A==}
    engines: {node: '>=14'}

  get-intrinsic@1.3.0:
    resolution: {integrity: sha512-9fSjSaos/fRIVIp+xSJlE6lfwhES7LNtKaCBIamHsjr2na1BiABJPo0mOjjz8GJDURarmCPGqaiVg5mfjb98CQ==}
    engines: {node: '>= 0.4'}

  get-proto@1.0.1:
    resolution: {integrity: sha512-sTSfBjoXBp89JvIKIefqw7U2CCebsc74kiY6awiGogKtoSGbgjYE/G/+l9sF3MWFPNc9IcoOC4ODfKHfxFmp0g==}
    engines: {node: '>= 0.4'}

  get-tsconfig@4.10.1:
    resolution: {integrity: sha512-auHyJ4AgMz7vgS8Hp3N6HXSmlMdUyhSUrfBF16w153rxtLIEOE+HGqaBppczZvnHLqQJfiHotCYpNhl0lUROFQ==}

  glob@11.0.3:
    resolution: {integrity: sha512-2Nim7dha1KVkaiF4q6Dj+ngPPMdfvLJEOpZk/jKiUAkqKebpGAWQXAq9z1xu9HKu5lWfqw/FASuccEjyznjPaA==}
    engines: {node: 20 || >=22}
    hasBin: true

  google-auth-library@9.15.1:
    resolution: {integrity: sha512-Jb6Z0+nvECVz+2lzSMt9u98UsoakXxA2HGHMCxh+so3n90XgYWkq5dur19JAJV7ONiJY22yBTyJB1TSkvPq9Ng==}
    engines: {node: '>=14'}

  google-logging-utils@0.0.2:
    resolution: {integrity: sha512-NEgUnEcBiP5HrPzufUkBzJOD/Sxsco3rLNo1F1TNf7ieU8ryUzBhqba8r756CjLX7rn3fHl6iLEwPYuqpoKgQQ==}
    engines: {node: '>=14'}

  gopd@1.2.0:
    resolution: {integrity: sha512-ZUKRh6/kUFoAiTAtTYPZJ3hw9wNxx+BIBOijnlG9PnrJsCcSjs1wyyD6vJpaYtgnzDrKYRSqf3OO6Rfa93xsRg==}
    engines: {node: '>= 0.4'}

  gtoken@7.1.0:
    resolution: {integrity: sha512-pCcEwRi+TKpMlxAQObHDQ56KawURgyAf6jtIY046fJ5tIv3zDe/LEIubckAO8fj6JnAxLdmWkUfNyulQ2iKdEw==}
    engines: {node: '>=14.0.0'}

  has-symbols@1.1.0:
    resolution: {integrity: sha512-1cDNdwJ2Jaohmb3sg4OmKaMBwuC48sYni5HUw2DvsC8LjGTLK9h+eb1X6RyuOHe4hT0ULCW68iomhjUoKUqlPQ==}
    engines: {node: '>= 0.4'}

  hasown@2.0.2:
    resolution: {integrity: sha512-0hJU9SCPvmMzIBdZFqNPXWa6dqh7WdH0cII9y+CyS8rG3nL48Bclra9HmKhVVUHyPWNH5Y7xDwAB7bfgSjkUMQ==}
    engines: {node: '>= 0.4'}

  html-encoding-sniffer@4.0.0:
    resolution: {integrity: sha512-Y22oTqIU4uuPgEemfz7NDJz6OeKf12Lsu+QC+s3BVpda64lTiMYCyGwg5ki4vFxkMwQdeZDl2adZoqUgdFuTgQ==}
    engines: {node: '>=18'}

  http-errors@2.0.0:
    resolution: {integrity: sha512-FtwrG/euBzaEjYeRqOgly7G0qviiXoJWnvEH2Z1plBdXgbyjv34pHTSb9zoeHMyDy33+DWy5Wt9Wo+TURtOYSQ==}
    engines: {node: '>= 0.8'}

  http-proxy-agent@7.0.2:
    resolution: {integrity: sha512-T1gkAiYYDWYx3V5Bmyu7HcfcvL7mUrTWiM6yOfa3PIphViJ/gFPbvidQ+veqSOHci/PxBcDabeUNCzpOODJZig==}
    engines: {node: '>= 14'}

  https-proxy-agent@7.0.6:
    resolution: {integrity: sha512-vK9P5/iUfdl95AI+JVyUuIcVtd4ofvtrOr3HNtM2yxC9bnMbEdp3x01OhQNnjb8IJYi38VlTE3mBXwcfvywuSw==}
    engines: {node: '>= 14'}

  iconv-lite@0.6.3:
    resolution: {integrity: sha512-4fCk79wshMdzMp2rH06qWrJE4iolqLhCUH+OiuIgU++RB0+94NlDL81atO7GX55uUKueo0txHNtvEyI6D7WdMw==}
    engines: {node: '>=0.10.0'}

  iconv-lite@0.7.0:
    resolution: {integrity: sha512-cf6L2Ds3h57VVmkZe+Pn+5APsT7FpqJtEhhieDCvrE2MK5Qk9MyffgQyuxQTm6BChfeZNtcOLHp9IcWRVcIcBQ==}
    engines: {node: '>=0.10.0'}

  indent-string@4.0.0:
    resolution: {integrity: sha512-EdDDZu4A2OyIK7Lr/2zG+w5jmbuk1DVBnEwREQvBzspBJkCEbRa8GxU1lghYcaGJCnRWibjDXlq779X1/y5xwg==}
    engines: {node: '>=8'}

  inherits@2.0.4:
    resolution: {integrity: sha512-k/vGaX4/Yla3WzyMCvTQOXYeIHvqOKtnqBduzTHpzpQZzAskKMhZ2K+EnBiSM9zGSoIFeMpXKxa4dYeZIQqewQ==}

  ipaddr.js@1.9.1:
    resolution: {integrity: sha512-0KI/607xoxSToH7GjN1FfSbLoU0+btTicjsQSWQlh/hZykN8KpmMf7uYwPW3R+akZ6R/w18ZlXSHBYXiYUPO3g==}
    engines: {node: '>= 0.10'}

  is-fullwidth-code-point@3.0.0:
    resolution: {integrity: sha512-zymm5+u+sCsSWyD9qNaejV3DFvhCKclKdizYaJUuHA83RLjb7nSuGnddCHGv0hk+KY7BMAlsWeK4Ueg6EV6XQg==}
    engines: {node: '>=8'}

  is-potential-custom-element-name@1.0.1:
    resolution: {integrity: sha512-bCYeRA2rVibKZd+s2625gGnGF/t7DSqDs4dP7CrLA1m7jKWz6pps0LpYLJN8Q64HtmPKJ1hrN3nzPNKFEKOUiQ==}

  is-promise@4.0.0:
    resolution: {integrity: sha512-hvpoI6korhJMnej285dSg6nu1+e6uxs7zG3BYAm5byqDsgJNWwxzM6z6iZiAgQR4TJ30JmBTOwqZUw3WlyH3AQ==}

  is-reference@3.0.3:
    resolution: {integrity: sha512-ixkJoqQvAP88E6wLydLGGqCJsrFUnqoH6HnaczB8XmDH1oaWU+xxdptvikTgaEhtZ53Ky6YXiBuUI2WXLMCwjw==}

  is-stream@2.0.1:
    resolution: {integrity: sha512-hFoiJiTl63nn+kstHGBtewWSKnQLpyb155KHheA1l39uvtO9nWIop1p3udqPcUd/xbF1VLMO4n7OI6p7RbngDg==}
    engines: {node: '>=8'}

  isexe@2.0.0:
    resolution: {integrity: sha512-RHxMLp9lnKHGHRng9QFhRCMbYAcVpn69smSGcq3f36xjgVVWThj4qqLbTLlq7Ssj8B+fIQ1EuCEGI2lKsyQeIw==}

  jackspeak@4.1.1:
    resolution: {integrity: sha512-zptv57P3GpL+O0I7VdMJNBZCu+BPHVQUk55Ft8/QCJjTVxrnJHuVuX/0Bl2A6/+2oyR/ZMEuFKwmzqqZ/U5nPQ==}
    engines: {node: 20 || >=22}

  jake@10.9.4:
    resolution: {integrity: sha512-wpHYzhxiVQL+IV05BLE2Xn34zW1S223hvjtqk0+gsPrwd/8JNLXJgZZM/iPFsYc1xyphF+6M6EvdE5E9MBGkDA==}
    engines: {node: '>=10'}
    hasBin: true

  js-tokens@4.0.0:
    resolution: {integrity: sha512-RdJUflcE3cUzKiMqQgsCu06FPu9UdIJO0beYbPhHN4k6apgJtifcoCtT9bcxOpYBtpD2kCM6Sbzg4CausW/PKQ==}

  js-tokens@9.0.1:
    resolution: {integrity: sha512-mxa9E9ITFOt0ban3j6L5MpjwegGz6lBQmM1IJkWeBZGcMxto50+eWdjC/52xDbS2vy0k7vIMK0Fe2wfL9OQSpQ==}

  jsdom@27.0.0:
    resolution: {integrity: sha512-lIHeR1qlIRrIN5VMccd8tI2Sgw6ieYXSVktcSHaNe3Z5nE/tcPQYQWOq00wxMvYOsz+73eAkNenVvmPC6bba9A==}
    engines: {node: '>=20'}
    peerDependencies:
      canvas: ^3.0.0
    peerDependenciesMeta:
      canvas:
        optional: true

  json-bigint@1.0.0:
    resolution: {integrity: sha512-SiPv/8VpZuWbvLSMtTDU8hEfrZWg/mH/nV/b4o0CYbSxu1UIQPLdwKOCIyLQX+VIPO5vrLX3i8qtqFyhdPSUSQ==}

  jwa@2.0.1:
    resolution: {integrity: sha512-hRF04fqJIP8Abbkq5NKGN0Bbr3JxlQ+qhZufXVr0DvujKy93ZCbXZMHDL4EOtodSbCWxOqR8MS1tXA5hwqCXDg==}

  jws@4.0.0:
    resolution: {integrity: sha512-KDncfTmOZoOMTFG4mBlG0qUIOlc03fmzH+ru6RgYVZhPkyiy/92Owlt/8UEN+a4TXR1FQetfIpJE8ApdvdVxTg==}

  locate-character@3.0.0:
    resolution: {integrity: sha512-SW13ws7BjaeJ6p7Q6CO2nchbYEc3X3J6WrmTTDto7yMPqVSZTUyY5Tjbid+Ab8gLnATtygYtiDIJGQRRn2ZOiA==}

  loupe@3.2.1:
    resolution: {integrity: sha512-CdzqowRJCeLU72bHvWqwRBBlLcMEtIvGrlvef74kMnV2AolS9Y8xUv1I0U/MNAWMhBlKIoyuEgoJ0t/bbwHbLQ==}

  lru-cache@11.2.1:
    resolution: {integrity: sha512-r8LA6i4LP4EeWOhqBaZZjDWwehd1xUJPCJd9Sv300H0ZmcUER4+JPh7bqqZeqs1o5pgtgvXm+d9UGrB5zZGDiQ==}
    engines: {node: 20 || >=22}

  lz-string@1.5.0:
    resolution: {integrity: sha512-h5bgJWpxJNswbU7qCrV0tIKQCaS3blPDrqKWx+QxzuzL1zGUzij9XCWLrSLsJPu5t+eWA/ycetzYAO5IOMcWAQ==}
    hasBin: true

  magic-string@0.30.19:
    resolution: {integrity: sha512-2N21sPY9Ws53PZvsEpVtNuSW+ScYbQdp4b9qUaL+9QkHUrGFKo56Lg9Emg5s9V/qrtNBmiR01sYhUOwu3H+VOw==}

  math-intrinsics@1.1.0:
    resolution: {integrity: sha512-/IXtbwEk5HTPyEwyKX6hGkYXxM9nbj64B+ilVJnC/R6B0pH5G4V3b0pVbL7DBj4tkhBAppbQUlf6F6Xl9LHu1g==}
    engines: {node: '>= 0.4'}

  mdn-data@2.12.2:
    resolution: {integrity: sha512-IEn+pegP1aManZuckezWCO+XZQDplx1366JoVhTpMpBB1sPey/SbveZQUosKiKiGYjg1wH4pMlNgXbCiYgihQA==}

  media-typer@1.1.0:
    resolution: {integrity: sha512-aisnrDP4GNe06UcKFnV5bfMNPBUw4jsLGaWwWfnH3v02GnBuXX2MCVn5RbrWo0j3pczUilYblq7fQ7Nw2t5XKw==}
    engines: {node: '>= 0.8'}

  merge-descriptors@2.0.0:
    resolution: {integrity: sha512-Snk314V5ayFLhp3fkUREub6WtjBfPdCPY1Ln8/8munuLuiYhsABgBVWsozAG+MWMbVEvcdcpbi9R7ww22l9Q3g==}
    engines: {node: '>=18'}

  mime-db@1.54.0:
    resolution: {integrity: sha512-aU5EJuIN2WDemCcAp2vFBfp/m4EAhWJnUNSSw0ixs7/kXbd6Pg64EmwJkNdFhB8aWt1sH2CTXrLxo/iAGV3oPQ==}
    engines: {node: '>= 0.6'}

  mime-types@3.0.1:
    resolution: {integrity: sha512-xRc4oEhT6eaBpU1XF7AjpOFD+xQmXNB5OVKwp4tqCuBpHLS/ZbBDrc07mYTDqVMg6PfxUjjNp85O6Cd2Z/5HWA==}
    engines: {node: '>= 0.6'}

  min-indent@1.0.1:
    resolution: {integrity: sha512-I9jwMn07Sy/IwOj3zVkVik2JTvgpaykDZEigL6Rx6N9LbMywwUSMtxET+7lVoDLLd3O3IXwJwvuuns8UB/HeAg==}
    engines: {node: '>=4'}

  minimatch@10.0.3:
    resolution: {integrity: sha512-IPZ167aShDZZUMdRk66cyQAW3qr0WzbHkPdMYa8bzZhlHhO3jALbKdxcaak7W9FfT2rZNpQuUu4Od7ILEpXSaw==}
    engines: {node: 20 || >=22}

  minimatch@5.1.6:
    resolution: {integrity: sha512-lKwV/1brpG6mBUFHtb7NUmtABCb2WZZmm2wNiOA5hAb8VdCS4B3dtMWyvcoViccwAW/COERjXLt0zP1zXUN26g==}
    engines: {node: '>=10'}

  minipass@7.1.2:
    resolution: {integrity: sha512-qOOzS1cBTWYF4BH8fVePDBOO9iptMnGUEZwNc/cMWnTV2nVLZ7VoNWEPHkYczZA0pdoA7dl6e7FL659nX9S2aw==}
    engines: {node: '>=16 || 14 >=14.17'}

  ms@2.1.3:
    resolution: {integrity: sha512-6FlzubTLZG3J2a/NVCAleEhjzq5oxgHyaCU9yYXvcLsvoVaHJq/s5xXI6/XXP6tz7R9xAOtHnSO/tXtF3WRTlA==}

  nanoid@3.3.11:
    resolution: {integrity: sha512-N8SpfPUnUp1bK+PMYW8qSWdl9U+wwNWI4QKxOYDy9JAro3WMX7p2OeVRF9v+347pnakNevPmiHhNmZ2HbFA76w==}
    engines: {node: ^10 || ^12 || ^13.7 || ^14 || >=15.0.1}
    hasBin: true

  negotiator@1.0.0:
    resolution: {integrity: sha512-8Ofs/AUQh8MaEcrlq5xOX0CQ9ypTF5dl78mjlMNfOK08fzpgTHQRQPBxcPlEtIw0yRpws+Zo/3r+5WRby7u3Gg==}
    engines: {node: '>= 0.6'}

  node-fetch@2.7.0:
    resolution: {integrity: sha512-c4FRfUm/dbcWZ7U+1Wq0AwCyFL+3nt2bEw05wfxSz+DWpWsitgmSgYmy2dQdWyKC1694ELPqMs/YzUSNozLt8A==}
    engines: {node: 4.x || >=6.0.0}
    peerDependencies:
      encoding: ^0.1.0
    peerDependenciesMeta:
      encoding:
        optional: true

  object-inspect@1.13.4:
    resolution: {integrity: sha512-W67iLl4J2EXEGTbfeHCffrjDfitvLANg0UlX3wFUUSTx92KXRFegMHUVgSqE+wvhAbi4WqjGg9czysTV2Epbew==}
    engines: {node: '>= 0.4'}

  ollama@0.5.17:
    resolution: {integrity: sha512-q5LmPtk6GLFouS+3aURIVl+qcAOPC4+Msmx7uBb3pd+fxI55WnGjmLZ0yijI/CYy79x0QPGx3BwC3u5zv9fBvQ==}

  on-finished@2.4.1:
    resolution: {integrity: sha512-oVlzkg3ENAhCk2zdv7IJwd/QUD4z2RxRwpkcGY8psCVcCYZNq4wYnVWALHM+brtuJjePWiYF/ClmuDr8Ch5+kg==}
    engines: {node: '>= 0.8'}

  once@1.4.0:
    resolution: {integrity: sha512-lNaJgI+2Q5URQBkccEKHTQOPaXdUxnZZElQTZY0MFUAuaEqe1E+Nyvgdz/aIyNi6Z9MzO5dv1H8n58/GELp3+w==}

  openai@5.20.2:
    resolution: {integrity: sha512-ZeBIEazj6W/XOulMw92L8iU5FblQeM5IxjPRCZNVArNXsoF+bLPnS7B2X4O0JSmpCM+F5Gdajr6bn4nAUj4LFQ==}
    hasBin: true
    peerDependencies:
      ws: ^8.18.0
      zod: ^3.23.8
    peerDependenciesMeta:
      ws:
        optional: true
      zod:
        optional: true

  package-json-from-dist@1.0.1:
    resolution: {integrity: sha512-UEZIS3/by4OC8vL3P2dTXRETpebLI2NiI5vIrjaD/5UtrkFX/tNbwjTSRAGC/+7CAo2pIcBaRgWmcBBHcsaCIw==}

  parse5@7.3.0:
    resolution: {integrity: sha512-IInvU7fabl34qmi9gY8XOVxhYyMyuH2xUNpb2q8/Y+7552KlejkRvqvD19nMoUW/uQGGbqNpA6Tufu5FL5BZgw==}

  parseurl@1.3.3:
    resolution: {integrity: sha512-CiyeOxFT/JZyN5m0z9PfXw4SCBJ6Sygz1Dpl0wqjlhDEGGBP1GnsUVEL0p63hoG1fcj3fHynXi9NYO4nWOL+qQ==}
    engines: {node: '>= 0.8'}

  path-key@3.1.1:
    resolution: {integrity: sha512-ojmeN0qd+y0jszEtoY48r0Peq5dwMEkIlCOu6Q5f41lfkswXuKtYrhgoTpLnyIcHm24Uhqx+5Tqm2InSwLhE6Q==}
    engines: {node: '>=8'}

  path-scurry@2.0.0:
    resolution: {integrity: sha512-ypGJsmGtdXUOeM5u93TyeIEfEhM6s+ljAhrk5vAvSx8uyY/02OvrZnA0YNGUrPXfpJMgI1ODd3nwz8Npx4O4cg==}
    engines: {node: 20 || >=22}

  path-to-regexp@8.3.0:
    resolution: {integrity: sha512-7jdwVIRtsP8MYpdXSwOS0YdD0Du+qOoF/AEPIt88PcCFrZCzx41oxku1jD88hZBwbNUIEfpqvuhjFaMAqMTWnA==}

  pathe@2.0.3:
    resolution: {integrity: sha512-WUjGcAqP1gQacoQe+OBJsFA7Ld4DyXuUIjZ5cc75cLHvJ7dtNsTugphxIADwspS+AraAUePCKrSVtPLFj/F88w==}

  pathval@2.0.1:
    resolution: {integrity: sha512-//nshmD55c46FuFw26xV/xFAaB5HF9Xdap7HJBBnrKdAd6/GxDBaNA1870O79+9ueg61cZLSVc+OaFlfmObYVQ==}
    engines: {node: '>= 14.16'}

  picocolors@1.1.1:
    resolution: {integrity: sha512-xceH2snhtb5M9liqDsmEw56le376mTZkEX/jEb/RxNFyegNul7eNslCXP9FDj/Lcu0X8KEyMceP2ntpaHrDEVA==}

  picomatch@4.0.3:
    resolution: {integrity: sha512-5gTmgEY/sqK6gFXLIsQNH19lWb4ebPDLA4SdLP7dsWkIXHWlG66oPuVvXSGFPppYZz8ZDZq0dYYrbHfBCVUb1Q==}
    engines: {node: '>=12'}

  postcss@8.5.6:
    resolution: {integrity: sha512-3Ybi1tAuwAP9s0r1UQ2J4n5Y0G05bJkpUIO0/bI9MhwmD70S5aTWbXGBwxHrelT+XM1k6dM0pk+SwNkpTRN7Pg==}
    engines: {node: ^10 || ^12 || >=14}

  pretty-format@27.5.1:
    resolution: {integrity: sha512-Qb1gy5OrP5+zDf2Bvnzdl3jsTf1qXVMazbvCoKhtKqVs4/YK4ozX4gKQJJVyNe+cajNPn0KoC0MC3FUmaHWEmQ==}
    engines: {node: ^10.13.0 || ^12.13.0 || ^14.15.0 || >=15.0.0}

  proxy-addr@2.0.7:
    resolution: {integrity: sha512-llQsMLSUDUPT44jdrU/O37qlnifitDP+ZwrmmZcoSKyLKvtZxpyV0n2/bD/N4tBAAZ/gJEdZU7KMraoK1+XYAg==}
    engines: {node: '>= 0.10'}

  punycode@2.3.1:
    resolution: {integrity: sha512-vYt7UD1U9Wg6138shLtLOvdAu+8DsC/ilFtEVHcH+wydcSpNE20AfSOduf6MkRFahL5FY7X1oU7nKVZFtfq8Fg==}
    engines: {node: '>=6'}

  qs@6.14.0:
    resolution: {integrity: sha512-YWWTjgABSKcvs/nWBi9PycY/JiPJqOD4JA6o9Sej2AtvSGarXxKC3OQSk4pAarbdQlKAh5D4FCQkJNkW+GAn3w==}
    engines: {node: '>=0.6'}

  range-parser@1.2.1:
    resolution: {integrity: sha512-Hrgsx+orqoygnmhFbKaHE6c296J+HTAQXoxEF6gNupROmmGJRoyzfG3ccAveqCBrwr/2yxQ5BVd/GTl5agOwSg==}
    engines: {node: '>= 0.6'}

  raw-body@3.0.1:
    resolution: {integrity: sha512-9G8cA+tuMS75+6G/TzW8OtLzmBDMo8p1JRxN5AZ+LAp8uxGA8V8GZm4GQ4/N5QNQEnLmg6SS7wyuSmbKepiKqA==}
    engines: {node: '>= 0.10'}

  react-is@17.0.2:
    resolution: {integrity: sha512-w2GsyukL62IJnlaff/nRegPQR94C/XXamvMWmSHRJ4y7Ts/4ocGRmTHvOs8PSE6pB3dWOrD/nueuU5sduBsQ4w==}

  redent@3.0.0:
    resolution: {integrity: sha512-6tDA8g98We0zd0GvVeMT9arEOnTw9qM03L9cJXaCjrip1OO764RDBLBfrB4cwzNGDj5OA5ioymC9GkizgWJDUg==}
    engines: {node: '>=8'}

  require-from-string@2.0.2:
    resolution: {integrity: sha512-Xf0nWe6RseziFMu+Ap9biiUbmplq6S9/p+7w7YXP/JBHhrUDDUhwa+vANyubuqfZWTveU//DYVGsDG7RKL/vEw==}
    engines: {node: '>=0.10.0'}

  resolve-pkg-maps@1.0.0:
    resolution: {integrity: sha512-seS2Tj26TBVOC2NIc2rOe2y2ZO7efxITtLZcGSOnHHNOQ7CkiUBfw0Iw2ck6xkIhPwLhKNLS8BO+hEpngQlqzw==}

  rimraf@6.0.1:
    resolution: {integrity: sha512-9dkvaxAsk/xNXSJzMgFqqMCuFgt2+KsOFek3TMLfo8NCPfWpBmqwyNn5Y+NX56QUYfCtsyhF3ayiboEoUmJk/A==}
    engines: {node: 20 || >=22}
    hasBin: true

  rollup@4.50.1:
    resolution: {integrity: sha512-78E9voJHwnXQMiQdiqswVLZwJIzdBKJ1GdI5Zx6XwoFKUIk09/sSrr+05QFzvYb8q6Y9pPV45zzDuYa3907TZA==}
    engines: {node: '>=18.0.0', npm: '>=8.0.0'}
    hasBin: true

  router@2.2.0:
    resolution: {integrity: sha512-nLTrUKm2UyiL7rlhapu/Zl45FwNgkZGaCpZbIHajDYgwlJCOzLSk+cIPAnsEqV955GjILJnKbdQC1nVPz+gAYQ==}
    engines: {node: '>= 18'}

  rrweb-cssom@0.8.0:
    resolution: {integrity: sha512-guoltQEx+9aMf2gDZ0s62EcV8lsXR+0w8915TC3ITdn2YueuNjdAYh/levpU9nFaoChh9RUS5ZdQMrKfVEN9tw==}

  safe-buffer@5.2.1:
    resolution: {integrity: sha512-rp3So07KcdmmKbGvgaNxQSJr7bGVSVk5S9Eq1F+ppbRo70+YeaDxkw5Dd8NPN+GD6bjnYm2VuPuCXmpuYvmCXQ==}

  safer-buffer@2.1.2:
    resolution: {integrity: sha512-YZo3K82SD7Riyi0E1EQPojLz7kpepnSQI9IyPbHHg1XXXevb5dJI7tpyN2ADxGcQbHG7vcyRHk0cbwqcQriUtg==}

  saxes@6.0.0:
    resolution: {integrity: sha512-xAg7SOnEhrm5zI3puOOKyy1OMcMlIJZYNJY7xLBwSze0UjhPLnWfj2GF2EpT0jmzaJKIWKHLsaSSajf35bcYnA==}
    engines: {node: '>=v12.22.7'}

  send@1.2.0:
    resolution: {integrity: sha512-uaW0WwXKpL9blXE2o0bRhoL2EGXIrZxQ2ZQ4mgcfoBxdFmQold+qWsD2jLrfZ0trjKL6vOw0j//eAwcALFjKSw==}
    engines: {node: '>= 18'}

  serve-static@2.2.0:
    resolution: {integrity: sha512-61g9pCh0Vnh7IutZjtLGGpTA355+OPn2TyDv/6ivP2h/AdAVX9azsoxmg2/M6nZeQZNYBEwIcsne1mJd9oQItQ==}
    engines: {node: '>= 18'}

  setprototypeof@1.2.0:
    resolution: {integrity: sha512-E5LDX7Wrp85Kil5bhZv46j8jOeboKq5JMmYM3gVGdGH8xFpPWXUMsNrlODCrkoxMEeNi/XZIwuRvY4XNwYMJpw==}

  shebang-command@2.0.0:
    resolution: {integrity: sha512-kHxr2zZpYtdmrN1qDjrrX/Z1rR1kG8Dx+gkpK1G4eXmvXswmcE1hTWBWYUzlraYw1/yZp6YuDY77YtvbN0dmDA==}
    engines: {node: '>=8'}

  shebang-regex@3.0.0:
    resolution: {integrity: sha512-7++dFhtcx3353uBaq8DDR4NuxBetBzC7ZQOhmTQInHEd6bSrXdiEyzCvG07Z44UYdLShWUyXt5M/yhz8ekcb1A==}
    engines: {node: '>=8'}

  side-channel-list@1.0.0:
    resolution: {integrity: sha512-FCLHtRD/gnpCiCHEiJLOwdmFP+wzCmDEkc9y7NsYxeF4u7Btsn1ZuwgwJGxImImHicJArLP4R0yX4c2KCrMrTA==}
    engines: {node: '>= 0.4'}

  side-channel-map@1.0.1:
    resolution: {integrity: sha512-VCjCNfgMsby3tTdo02nbjtM/ewra6jPHmpThenkTYh8pG9ucZ/1P8So4u4FGBek/BjpOVsDCMoLA/iuBKIFXRA==}
    engines: {node: '>= 0.4'}

  side-channel-weakmap@1.0.2:
    resolution: {integrity: sha512-WPS/HvHQTYnHisLo9McqBHOJk2FkHO/tlpvldyrnem4aeQp4hai3gythswg6p01oSoTl58rcpiFAjF2br2Ak2A==}
    engines: {node: '>= 0.4'}

  side-channel@1.1.0:
    resolution: {integrity: sha512-ZX99e6tRweoUXqR+VBrslhda51Nh5MTQwou5tnUDgbtyM0dBgmhEDtWGP/xbKn6hqfPRHujUNwz5fy/wbbhnpw==}
    engines: {node: '>= 0.4'}

  siginfo@2.0.0:
    resolution: {integrity: sha512-ybx0WO1/8bSBLEWXZvEd7gMW3Sn3JFlW3TvX1nREbDLRNQNaeNN8WK0meBwPdAaOI7TtRRRJn/Es1zhrrCHu7g==}

  signal-exit@4.1.0:
    resolution: {integrity: sha512-bzyZ1e88w9O1iNJbKnOlvYTrWPDl46O1bG0D3XInv+9tkPrxrN8jUUTiFlDkkmKWgn1M6CfIA13SuGqOa9Korw==}
    engines: {node: '>=14'}

  source-map-js@1.2.1:
    resolution: {integrity: sha512-UXWMKhLOwVKb728IUtQPXxfYU+usdybtUrK/8uGE8CQMvrhOpwvzDBwj0QhSL7MQc7vIsISBG8VQ8+IDQxpfQA==}
    engines: {node: '>=0.10.0'}

  stackback@0.0.2:
    resolution: {integrity: sha512-1XMJE5fQo1jGH6Y/7ebnwPOBEkIEnT4QF32d5R1+VXdXveM0IBMJt8zfaxX1P3QhVwrYe+576+jkANtSS2mBbw==}

  statuses@2.0.1:
    resolution: {integrity: sha512-RwNA9Z/7PrK06rYLIzFMlaF+l73iwpzsqRIFgbMLbTcLD6cOao82TaWefPXQvB2fOC4AjuYSEndS7N/mTCbkdQ==}
    engines: {node: '>= 0.8'}

  statuses@2.0.2:
    resolution: {integrity: sha512-DvEy55V3DB7uknRo+4iOGT5fP1slR8wQohVdknigZPMpMstaKJQWhwiYBACJE3Ul2pTnATihhBYnRhZQHGBiRw==}
    engines: {node: '>= 0.8'}

  std-env@3.9.0:
    resolution: {integrity: sha512-UGvjygr6F6tpH7o2qyqR6QYpwraIjKSdtzyBdyytFOHmPZY917kwdwLG0RbOjWOnKmnm3PeHjaoLLMie7kPLQw==}

  string-width@4.2.3:
    resolution: {integrity: sha512-wKyQRQpjJ0sIp62ErSZdGsjMJWsap5oRNihHhu6G7JVO/9jIB6UyevL+tXuOqrng8j/cxKTWyWUwvSTriiZz/g==}
    engines: {node: '>=8'}

  string-width@5.1.2:
    resolution: {integrity: sha512-HnLOCR3vjcY8beoNLtcjZ5/nxn2afmME6lhrDrebokqMap+XbeW8n9TXpPDOqdGK5qcI3oT0GKTW6wC7EMiVqA==}
    engines: {node: '>=12'}

  strip-ansi@6.0.1:
    resolution: {integrity: sha512-Y38VPSHcqkFrCpFnQ9vuSXmquuv5oXOKpGeT6aGrr3o3Gc9AlVa6JBfUSOCnbxGGZF+/0ooI7KrPuUSztUdU5A==}
    engines: {node: '>=8'}

  strip-ansi@7.1.2:
    resolution: {integrity: sha512-gmBGslpoQJtgnMAvOVqGZpEz9dyoKTCzy2nfz/n8aIFhN/jCE/rCmcxabB6jOOHV+0WNnylOxaxBQPSvcWklhA==}
    engines: {node: '>=12'}

  strip-indent@3.0.0:
    resolution: {integrity: sha512-laJTa3Jb+VQpaC6DseHhF7dXVqHTfJPCRDaEbid/drOhgitgYku/letMUqOXFoWV0zIIUbjpdH2t+tYj4bQMRQ==}
    engines: {node: '>=8'}

  strip-literal@3.0.0:
    resolution: {integrity: sha512-TcccoMhJOM3OebGhSBEmp3UZ2SfDMZUEBdRA/9ynfLi8yYajyWX3JiXArcJt4Umh4vISpspkQIY8ZZoCqjbviA==}

  svelte@5.38.10:
    resolution: {integrity: sha512-UY+OhrWK7WI22bCZ00P/M3HtyWgwJPi9IxSRkoAE2MeAy6kl7ZlZWJZ8RaB+X4KD/G+wjis+cGVnVYaoqbzBqg==}
    engines: {node: '>=18'}

  symbol-tree@3.2.4:
    resolution: {integrity: sha512-9QNk5KwDF+Bvz+PyObkmSYjI5ksVUYtjW7AU22r2NKcfLJcXp96hkDWU3+XndOsUb+AQ9QhfzfCT2O+CNWT5Tw==}

  tinybench@2.9.0:
    resolution: {integrity: sha512-0+DUvqWMValLmha6lr4kD8iAMK1HzV0/aKnCtWb9v9641TnP/MFb7Pc2bxoxQjTXAErryXVgUOfv2YqNllqGeg==}

  tinyexec@0.3.2:
    resolution: {integrity: sha512-KQQR9yN7R5+OSwaK0XQoj22pwHoTlgYqmUscPYoknOoWCWfj/5/ABTMRi69FrKU5ffPVh5QcFikpWJI/P1ocHA==}

  tinyglobby@0.2.15:
    resolution: {integrity: sha512-j2Zq4NyQYG5XMST4cbs02Ak8iJUdxRM0XI5QyxXuZOzKOINmWurp3smXu3y5wDcJrptwpSjgXHzIQxR0omXljQ==}
    engines: {node: '>=12.0.0'}

  tinyglobby@0.2.15:
    resolution: {integrity: sha512-j2Zq4NyQYG5XMST4cbs02Ak8iJUdxRM0XI5QyxXuZOzKOINmWurp3smXu3y5wDcJrptwpSjgXHzIQxR0omXljQ==}
    engines: {node: '>=12.0.0'}

  tinypool@1.1.1:
    resolution: {integrity: sha512-Zba82s87IFq9A9XmjiX5uZA/ARWDrB03OHlq+Vw1fSdt0I+4/Kutwy8BP4Y/y/aORMo61FQ0vIb5j44vSo5Pkg==}
    engines: {node: ^18.0.0 || >=20.0.0}

  tinyrainbow@2.0.0:
    resolution: {integrity: sha512-op4nsTR47R6p0vMUUoYl/a+ljLFVtlfaXkLQmqfLR1qHma1h/ysYk4hEXZ880bf2CYgTskvTa/e196Vd5dDQXw==}
    engines: {node: '>=14.0.0'}

  tinyspy@4.0.3:
    resolution: {integrity: sha512-t2T/WLB2WRgZ9EpE4jgPJ9w+i66UZfDc8wHh0xrwiRNN+UwH98GIJkTeZqX9rg0i0ptwzqW+uYeIF0T4F8LR7A==}
    engines: {node: '>=14.0.0'}

  tldts-core@7.0.14:
    resolution: {integrity: sha512-viZGNK6+NdluOJWwTO9olaugx0bkKhscIdriQQ+lNNhwitIKvb+SvhbYgnCz6j9p7dX3cJntt4agQAKMXLjJ5g==}

  tldts@7.0.14:
    resolution: {integrity: sha512-lMNHE4aSI3LlkMUMicTmAG3tkkitjOQGDTFboPJwAg2kJXKP1ryWEyqujktg5qhrFZOkk5YFzgkxg3jErE+i5w==}
    hasBin: true

  toidentifier@1.0.1:
    resolution: {integrity: sha512-o5sSPKEkg/DIQNmH43V0/uerLrpzVedkUh8tGNvaeXpfpuwjKenlSox/2O/BTlZUtEe+JG7s5YhEz608PlAHRA==}
    engines: {node: '>=0.6'}

  tough-cookie@6.0.0:
    resolution: {integrity: sha512-kXuRi1mtaKMrsLUxz3sQYvVl37B0Ns6MzfrtV5DvJceE9bPyspOqk9xxv7XbZWcfLWbFmm997vl83qUWVJA64w==}
    engines: {node: '>=16'}

  tr46@0.0.3:
    resolution: {integrity: sha512-N3WMsuqV66lT30CrXNbEjx4GEwlow3v6rr4mCcv6prnfwhS01rkgyFdjPNBYd9br7LpXV1+Emh01fHnq2Gdgrw==}

  tr46@5.1.1:
    resolution: {integrity: sha512-hdF5ZgjTqgAntKkklYw0R03MG2x/bSzTtkxmIRw/sTNV8YXsCJ1tfLAX23lhxhHJlEf3CRCOCGGWw3vI3GaSPw==}
    engines: {node: '>=18'}

  tsx@4.20.5:
    resolution: {integrity: sha512-+wKjMNU9w/EaQayHXb7WA7ZaHY6hN8WgfvHNQ3t1PnU91/7O8TcTnIhCDYTZwnt8JsO9IBqZ30Ln1r7pPF52Aw==}
    engines: {node: '>=18.0.0'}
    hasBin: true

  type-is@2.0.1:
    resolution: {integrity: sha512-OZs6gsjF4vMp32qrCbiVSkrFmXtG/AZhY3t0iAMrMBiAZyV9oALtXO8hsrHbMXF9x6L3grlFuwW2oAz7cav+Gw==}
    engines: {node: '>= 0.6'}

  typescript@5.9.2:
    resolution: {integrity: sha512-CWBzXQrc/qOkhidw1OzBTQuYRbfyxDXJMVJ1XNwUHGROVmuaeiEm3OslpZ1RV96d7SKKjZKrSJu3+t/xlw3R9A==}
    engines: {node: '>=14.17'}
    hasBin: true

  undici-types@7.10.0:
    resolution: {integrity: sha512-t5Fy/nfn+14LuOc2KNYg75vZqClpAiqscVvMygNnlsHBFpSXdJaYtXMcdNLpl/Qvc3P2cB3s6lOV51nqsFq4ag==}

  undici@7.16.0:
    resolution: {integrity: sha512-QEg3HPMll0o3t2ourKwOeUAZ159Kn9mx5pnzHRQO8+Wixmh88YdZRiIwat0iNzNNXn0yoEtXJqFpyW7eM8BV7g==}
    engines: {node: '>=20.18.1'}

  unpipe@1.0.0:
    resolution: {integrity: sha512-pjy2bYhSsufwWlKwPc+l3cN7+wuJlK6uz0YdJEOlQDbl6jo/YlPi4mb8agUkVC8BF7V8NuzeyPNqRksA3hztKQ==}
    engines: {node: '>= 0.8'}

  uuid@9.0.1:
    resolution: {integrity: sha512-b+1eJOlsR9K8HJpow9Ok3fiWOWSIcIzXodvv0rQjVoOVNpWMpxf1wZNpt4y9h10odCNrqnYp1OBzRktckBe3sA==}
    hasBin: true

  vary@1.1.2:
    resolution: {integrity: sha512-BNGbWLfd0eUPabhkXUVm0j8uuvREyTh5ovRa/dyow/BqAbZJyC+5fU+IzQOzmAKzYqYRAISoRhdQr3eIZ/PXqg==}
    engines: {node: '>= 0.8'}

  vite-node@3.2.4:
    resolution: {integrity: sha512-EbKSKh+bh1E1IFxeO0pg1n4dvoOTt0UDiXMd/qn++r98+jPO1xtJilvXldeuQ8giIB5IkpjCgMleHMNEsGH6pg==}
    engines: {node: ^18.0.0 || ^20.0.0 || >=22.0.0}
    hasBin: true

  vite@7.1.5:
    resolution: {integrity: sha512-4cKBO9wR75r0BeIWWWId9XK9Lj6La5X846Zw9dFfzMRw38IlTk2iCcUt6hsyiDRcPidc55ZParFYDXi0nXOeLQ==}
    engines: {node: ^20.19.0 || >=22.12.0}
    hasBin: true
    peerDependencies:
      '@types/node': ^20.19.0 || >=22.12.0
      jiti: '>=1.21.0'
      less: ^4.0.0
      lightningcss: ^1.21.0
      sass: ^1.70.0
      sass-embedded: ^1.70.0
      stylus: '>=0.54.8'
      sugarss: ^5.0.0
      terser: ^5.16.0
      tsx: ^4.8.1
      yaml: ^2.4.2
    peerDependenciesMeta:
      '@types/node':
        optional: true
      jiti:
        optional: true
      less:
        optional: true
      lightningcss:
        optional: true
      sass:
        optional: true
      sass-embedded:
        optional: true
      stylus:
        optional: true
      sugarss:
        optional: true
      terser:
        optional: true
      tsx:
        optional: true
      yaml:
        optional: true

  vitefu@1.1.1:
    resolution: {integrity: sha512-B/Fegf3i8zh0yFbpzZ21amWzHmuNlLlmJT6n7bu5e+pCHUKQIfXSYokrqOBGEMMe9UG2sostKQF9mml/vYaWJQ==}
    peerDependencies:
      vite: ^3.0.0 || ^4.0.0 || ^5.0.0 || ^6.0.0 || ^7.0.0-beta.0
    peerDependenciesMeta:
      vite:
        optional: true

  vitest@3.2.4:
    resolution: {integrity: sha512-LUCP5ev3GURDysTWiP47wRRUpLKMOfPh+yKTx3kVIEiu5KOMeqzpnYNsKyOoVrULivR8tLcks4+lga33Whn90A==}
    engines: {node: ^18.0.0 || ^20.0.0 || >=22.0.0}
    hasBin: true
    peerDependencies:
      '@edge-runtime/vm': '*'
      '@types/debug': ^4.1.12
      '@types/node': ^18.0.0 || ^20.0.0 || >=22.0.0
      '@vitest/browser': 3.2.4
      '@vitest/ui': 3.2.4
      happy-dom: '*'
      jsdom: '*'
    peerDependenciesMeta:
      '@edge-runtime/vm':
        optional: true
      '@types/debug':
        optional: true
      '@types/node':
        optional: true
      '@vitest/browser':
        optional: true
      '@vitest/ui':
        optional: true
      happy-dom:
        optional: true
      jsdom:
        optional: true

  w3c-xmlserializer@5.0.0:
    resolution: {integrity: sha512-o8qghlI8NZHU1lLPrpi2+Uq7abh4GGPpYANlalzWxyWteJOCsr/P+oPBA49TOLu5FTZO4d3F9MnWJfiMo4BkmA==}
    engines: {node: '>=18'}

  webidl-conversions@3.0.1:
    resolution: {integrity: sha512-2JAn3z8AR6rjK8Sm8orRC0h/bcl/DqL7tRPdGZ4I1CjdF+EaMLmYxBHyXuKL849eucPFhvBoxMsflfOb8kxaeQ==}

  webidl-conversions@8.0.0:
    resolution: {integrity: sha512-n4W4YFyz5JzOfQeA8oN7dUYpR+MBP3PIUsn2jLjWXwK5ASUzt0Jc/A5sAUZoCYFJRGF0FBKJ+1JjN43rNdsQzA==}
    engines: {node: '>=20'}

  whatwg-encoding@3.1.1:
    resolution: {integrity: sha512-6qN4hJdMwfYBtE3YBTTHhoeuUrDBPZmbQaxWAqSALV/MeEnR5z1xd8UKud2RAkFoPkmB+hli1TZSnyi84xz1vQ==}
    engines: {node: '>=18'}

  whatwg-fetch@3.6.20:
    resolution: {integrity: sha512-EqhiFU6daOA8kpjOWTL0olhVOF3i7OrFzSYiGsEMB8GcXS+RrzauAERX65xMeNWVqxA6HXH2m69Z9LaKKdisfg==}

  whatwg-mimetype@4.0.0:
    resolution: {integrity: sha512-QaKxh0eNIi2mE9p2vEdzfagOKHCcj1pJ56EEHGQOVxp8r9/iszLUUV7v89x9O1p/T+NlTM5W7jW6+cz4Fq1YVg==}
    engines: {node: '>=18'}

  whatwg-url@15.0.0:
    resolution: {integrity: sha512-+0q+Pc6oUhtbbeUfuZd4heMNOLDJDdagYxv756mCf9vnLF+NTj4zvv5UyYNkHJpc3CJIesMVoEIOdhi7L9RObA==}
    engines: {node: '>=20'}

  whatwg-url@5.0.0:
    resolution: {integrity: sha512-saE57nupxk6v3HY35+jzBwYa0rKSy0XR8JSxZPwgLr7ys0IBzhGviA1/TUGJLmSVqs8pb9AnvICXEuOHLprYTw==}

  which@2.0.2:
    resolution: {integrity: sha512-BLI3Tl1TW3Pvl70l3yq3Y64i+awpwXqsGBYWkkqMtnbXgrMD+yj7rhW0kuEDxzJaYXGjEW5ogapKNMEKNMjibA==}
    engines: {node: '>= 8'}
    hasBin: true

  why-is-node-running@2.3.0:
    resolution: {integrity: sha512-hUrmaWBdVDcxvYqnyh09zunKzROWjbZTiNy8dBEjkS7ehEDQibXJ7XvlmtbwuTclUiIyN+CyXQD4Vmko8fNm8w==}
    engines: {node: '>=8'}
    hasBin: true

  wrap-ansi@7.0.0:
    resolution: {integrity: sha512-YVGIj2kamLSTxw6NsZjoBxfSwsn0ycdesmc4p+Q21c5zPuZ1pl+NfxVdxPtdHvmNVOQ6XSYG4AUtyt/Fi7D16Q==}
    engines: {node: '>=10'}

  wrap-ansi@8.1.0:
    resolution: {integrity: sha512-si7QWI6zUMq56bESFvagtmzMdGOtoxfR+Sez11Mobfc7tm+VkUckk9bW2UeffTGVUbOksxmSw0AA2gs8g71NCQ==}
    engines: {node: '>=12'}

  wrappy@1.0.2:
    resolution: {integrity: sha512-l4Sp/DRseor9wL6EvV2+TuQn63dMkPjZ/sp9XkghTEbV9KlPS1xUsZ3u7/IQO4wxtcFB4bgpQPRcR3QCvezPcQ==}

  ws@8.18.3:
    resolution: {integrity: sha512-PEIGCY5tSlUt50cqyMXfCzX+oOPqN0vuGqWzbcJ2xvnkzkq46oOpz7dQaTDBdfICb4N14+GARUDw2XV2N4tvzg==}
    engines: {node: '>=10.0.0'}
    peerDependencies:
      bufferutil: ^4.0.1
      utf-8-validate: '>=5.0.2'
    peerDependenciesMeta:
      bufferutil:
        optional: true
      utf-8-validate:
        optional: true

  xml-name-validator@5.0.0:
    resolution: {integrity: sha512-EvGK8EJ3DhaHfbRlETOWAS5pO9MZITeauHKJyb8wyajUfQUenkIg2MvLDTZ4T/TgIcm3HU0TFBgWWboAZ30UHg==}
    engines: {node: '>=18'}

  xmlchars@2.2.0:
    resolution: {integrity: sha512-JZnDKK8B0RCDw84FNdDAIpZK+JuJw+s7Lz8nksI7SIuU3UXJJslUthsi+uWBUYOwPFwW7W7PRLRfUKpxjtjFCw==}

  zimmerframe@1.1.4:
    resolution: {integrity: sha512-B58NGBEoc8Y9MWWCQGl/gq9xBCe4IiKM0a2x7GZdQKOW5Exr8S1W24J6OgM1njK8xCRGvAJIL/MxXHf6SkmQKQ==}

  zod@3.25.76:
    resolution: {integrity: sha512-gzUt/qt81nXsFGKIFcC3YnfEAx5NkunCfnDlvuBSSFS02bcXu4Lmea0AFIUwbLWxWPx3d9p8S5QoaujKcNQxcQ==}

snapshots:

  '@adobe/css-tools@4.4.4': {}

  '@anthropic-ai/sdk@0.62.0': {}

  '@asamuzakjp/css-color@4.0.4':
    dependencies:
      '@csstools/css-calc': 2.1.4(@csstools/css-parser-algorithms@3.0.5(@csstools/css-tokenizer@3.0.4))(@csstools/css-tokenizer@3.0.4)
      '@csstools/css-color-parser': 3.1.0(@csstools/css-parser-algorithms@3.0.5(@csstools/css-tokenizer@3.0.4))(@csstools/css-tokenizer@3.0.4)
      '@csstools/css-parser-algorithms': 3.0.5(@csstools/css-tokenizer@3.0.4)
      '@csstools/css-tokenizer': 3.0.4
      lru-cache: 11.2.1

  '@asamuzakjp/dom-selector@6.5.4':
    dependencies:
      '@asamuzakjp/nwsapi': 2.3.9
      bidi-js: 1.0.3
      css-tree: 3.1.0
      is-potential-custom-element-name: 1.0.1

  '@asamuzakjp/nwsapi@2.3.9': {}

  '@babel/code-frame@7.27.1':
    dependencies:
      '@babel/helper-validator-identifier': 7.27.1
      js-tokens: 4.0.0
      picocolors: 1.1.1

  '@babel/helper-validator-identifier@7.27.1': {}

  '@babel/runtime@7.28.4': {}

  '@csstools/color-helpers@5.1.0': {}

  '@csstools/css-calc@2.1.4(@csstools/css-parser-algorithms@3.0.5(@csstools/css-tokenizer@3.0.4))(@csstools/css-tokenizer@3.0.4)':
    dependencies:
      '@csstools/css-parser-algorithms': 3.0.5(@csstools/css-tokenizer@3.0.4)
      '@csstools/css-tokenizer': 3.0.4

  '@csstools/css-color-parser@3.1.0(@csstools/css-parser-algorithms@3.0.5(@csstools/css-tokenizer@3.0.4))(@csstools/css-tokenizer@3.0.4)':
    dependencies:
      '@csstools/color-helpers': 5.1.0
      '@csstools/css-calc': 2.1.4(@csstools/css-parser-algorithms@3.0.5(@csstools/css-tokenizer@3.0.4))(@csstools/css-tokenizer@3.0.4)
      '@csstools/css-parser-algorithms': 3.0.5(@csstools/css-tokenizer@3.0.4)
      '@csstools/css-tokenizer': 3.0.4

  '@csstools/css-parser-algorithms@3.0.5(@csstools/css-tokenizer@3.0.4)':
    dependencies:
      '@csstools/css-tokenizer': 3.0.4

  '@csstools/css-syntax-patches-for-csstree@1.0.14(postcss@8.5.6)':
    dependencies:
      postcss: 8.5.6

  '@csstools/css-tokenizer@3.0.4': {}

  '@esbuild/aix-ppc64@0.25.9':
    optional: true

  '@esbuild/android-arm64@0.25.9':
    optional: true

  '@esbuild/android-arm@0.25.9':
    optional: true

  '@esbuild/android-x64@0.25.9':
    optional: true

  '@esbuild/darwin-arm64@0.25.9':
    optional: true

  '@esbuild/darwin-x64@0.25.9':
    optional: true

  '@esbuild/freebsd-arm64@0.25.9':
    optional: true

  '@esbuild/freebsd-x64@0.25.9':
    optional: true

  '@esbuild/linux-arm64@0.25.9':
    optional: true

  '@esbuild/linux-arm@0.25.9':
    optional: true

  '@esbuild/linux-ia32@0.25.9':
    optional: true

  '@esbuild/linux-loong64@0.25.9':
    optional: true

  '@esbuild/linux-mips64el@0.25.9':
    optional: true

  '@esbuild/linux-ppc64@0.25.9':
    optional: true

  '@esbuild/linux-riscv64@0.25.9':
    optional: true

  '@esbuild/linux-s390x@0.25.9':
    optional: true

  '@esbuild/linux-x64@0.25.9':
    optional: true

  '@esbuild/netbsd-arm64@0.25.9':
    optional: true

  '@esbuild/netbsd-x64@0.25.9':
    optional: true

  '@esbuild/openbsd-arm64@0.25.9':
    optional: true

  '@esbuild/openbsd-x64@0.25.9':
    optional: true

  '@esbuild/openharmony-arm64@0.25.9':
    optional: true

  '@esbuild/sunos-x64@0.25.9':
    optional: true

  '@esbuild/win32-arm64@0.25.9':
    optional: true

  '@esbuild/win32-ia32@0.25.9':
    optional: true

  '@esbuild/win32-x64@0.25.9':
    optional: true

  '@google/genai@1.19.0':
    dependencies:
      google-auth-library: 9.15.1
      ws: 8.18.3
    transitivePeerDependencies:
      - bufferutil
      - encoding
      - supports-color
      - utf-8-validate

  '@isaacs/balanced-match@4.0.1': {}

  '@isaacs/brace-expansion@5.0.0':
    dependencies:
      '@isaacs/balanced-match': 4.0.1

  '@isaacs/cliui@8.0.2':
    dependencies:
      string-width: 5.1.2
      string-width-cjs: string-width@4.2.3
      strip-ansi: 7.1.2
      strip-ansi-cjs: strip-ansi@6.0.1
      wrap-ansi: 8.1.0
      wrap-ansi-cjs: wrap-ansi@7.0.0

  '@jridgewell/gen-mapping@0.3.13':
    dependencies:
      '@jridgewell/sourcemap-codec': 1.5.5
      '@jridgewell/trace-mapping': 0.3.31

  '@jridgewell/remapping@2.3.5':
    dependencies:
      '@jridgewell/gen-mapping': 0.3.13
      '@jridgewell/trace-mapping': 0.3.31

  '@jridgewell/resolve-uri@3.1.2': {}

  '@jridgewell/sourcemap-codec@1.5.5': {}

  '@jridgewell/trace-mapping@0.3.31':
    dependencies:
      '@jridgewell/resolve-uri': 3.1.2
      '@jridgewell/sourcemap-codec': 1.5.5

  '@rollup/rollup-android-arm-eabi@4.50.1':
    optional: true

  '@rollup/rollup-android-arm64@4.50.1':
    optional: true

  '@rollup/rollup-darwin-arm64@4.50.1':
    optional: true

  '@rollup/rollup-darwin-x64@4.50.1':
    optional: true

  '@rollup/rollup-freebsd-arm64@4.50.1':
    optional: true

  '@rollup/rollup-freebsd-x64@4.50.1':
    optional: true

  '@rollup/rollup-linux-arm-gnueabihf@4.50.1':
    optional: true

  '@rollup/rollup-linux-arm-musleabihf@4.50.1':
    optional: true

  '@rollup/rollup-linux-arm64-gnu@4.50.1':
    optional: true

  '@rollup/rollup-linux-arm64-musl@4.50.1':
    optional: true

  '@rollup/rollup-linux-loongarch64-gnu@4.50.1':
    optional: true

  '@rollup/rollup-linux-ppc64-gnu@4.50.1':
    optional: true

  '@rollup/rollup-linux-riscv64-gnu@4.50.1':
    optional: true

  '@rollup/rollup-linux-riscv64-musl@4.50.1':
    optional: true

  '@rollup/rollup-linux-s390x-gnu@4.50.1':
    optional: true

  '@rollup/rollup-linux-x64-gnu@4.50.1':
    optional: true

  '@rollup/rollup-linux-x64-musl@4.50.1':
    optional: true

  '@rollup/rollup-openharmony-arm64@4.50.1':
    optional: true

  '@rollup/rollup-win32-arm64-msvc@4.50.1':
    optional: true

  '@rollup/rollup-win32-ia32-msvc@4.50.1':
    optional: true

  '@rollup/rollup-win32-x64-msvc@4.50.1':
    optional: true

  '@sveltejs/acorn-typescript@1.0.5(acorn@8.15.0)':
    dependencies:
      acorn: 8.15.0

<<<<<<< HEAD
  '@sveltejs/vite-plugin-svelte-inspector@5.0.1(@sveltejs/vite-plugin-svelte@6.1.3(svelte@5.38.5)(vite@7.1.5(@types/node@24.3.0)(tsx@4.20.5)))(svelte@5.38.5)(vite@7.1.5(@types/node@24.3.0)(tsx@4.20.5))':
    dependencies:
      '@sveltejs/vite-plugin-svelte': 6.1.3(svelte@5.38.5)(vite@7.1.5(@types/node@24.3.0)(tsx@4.20.5))
      debug: 4.4.1
      svelte: 5.38.5
      vite: 7.1.5(@types/node@24.3.0)(tsx@4.20.5)
    transitivePeerDependencies:
      - supports-color

  '@sveltejs/vite-plugin-svelte@6.1.3(svelte@5.38.5)(vite@7.1.5(@types/node@24.3.0)(tsx@4.20.5))':
    dependencies:
      '@sveltejs/vite-plugin-svelte-inspector': 5.0.1(@sveltejs/vite-plugin-svelte@6.1.3(svelte@5.38.5)(vite@7.1.5(@types/node@24.3.0)(tsx@4.20.5)))(svelte@5.38.5)(vite@7.1.5(@types/node@24.3.0)(tsx@4.20.5))
      debug: 4.4.1
      deepmerge: 4.3.1
      kleur: 4.1.5
      magic-string: 0.30.18
      svelte: 5.38.5
      vite: 7.1.5(@types/node@24.3.0)(tsx@4.20.5)
      vitefu: 1.1.1(vite@7.1.5(@types/node@24.3.0)(tsx@4.20.5))
=======
  '@sveltejs/vite-plugin-svelte-inspector@5.0.1(@sveltejs/vite-plugin-svelte@6.2.0(svelte@5.38.10)(vite@7.1.5(@types/node@24.3.3)(tsx@4.20.5)))(svelte@5.38.10)(vite@7.1.5(@types/node@24.3.3)(tsx@4.20.5))':
    dependencies:
      '@sveltejs/vite-plugin-svelte': 6.2.0(svelte@5.38.10)(vite@7.1.5(@types/node@24.3.3)(tsx@4.20.5))
      debug: 4.4.3
      svelte: 5.38.10
      vite: 7.1.5(@types/node@24.3.3)(tsx@4.20.5)
    transitivePeerDependencies:
      - supports-color

  '@sveltejs/vite-plugin-svelte@6.2.0(svelte@5.38.10)(vite@7.1.5(@types/node@24.3.3)(tsx@4.20.5))':
    dependencies:
      '@sveltejs/vite-plugin-svelte-inspector': 5.0.1(@sveltejs/vite-plugin-svelte@6.2.0(svelte@5.38.10)(vite@7.1.5(@types/node@24.3.3)(tsx@4.20.5)))(svelte@5.38.10)(vite@7.1.5(@types/node@24.3.3)(tsx@4.20.5))
      debug: 4.4.3
      deepmerge: 4.3.1
      magic-string: 0.30.19
      svelte: 5.38.10
      vite: 7.1.5(@types/node@24.3.3)(tsx@4.20.5)
      vitefu: 1.1.1(vite@7.1.5(@types/node@24.3.3)(tsx@4.20.5))
>>>>>>> 4afaadb7
    transitivePeerDependencies:
      - supports-color

  '@testing-library/dom@10.4.1':
    dependencies:
      '@babel/code-frame': 7.27.1
      '@babel/runtime': 7.28.4
      '@types/aria-query': 5.0.4
      aria-query: 5.3.0
      dom-accessibility-api: 0.5.16
      lz-string: 1.5.0
      picocolors: 1.1.1
      pretty-format: 27.5.1

  '@testing-library/jest-dom@6.8.0':
    dependencies:
      '@adobe/css-tools': 4.4.4
      aria-query: 5.3.2
      css.escape: 1.5.1
      dom-accessibility-api: 0.6.3
      picocolors: 1.1.1
      redent: 3.0.0

<<<<<<< HEAD
  '@testing-library/svelte@5.2.8(svelte@5.38.5)(vite@7.1.5(@types/node@24.3.0)(tsx@4.20.5))(vitest@3.2.4(@types/node@24.3.0)(jsdom@26.1.0)(tsx@4.20.5))':
=======
  '@testing-library/svelte@5.2.8(svelte@5.38.10)(vite@7.1.5(@types/node@24.3.3)(tsx@4.20.5))(vitest@3.2.4(@types/node@24.3.3)(jsdom@27.0.0(postcss@8.5.6))(tsx@4.20.5))':
>>>>>>> 4afaadb7
    dependencies:
      '@testing-library/dom': 10.4.1
      svelte: 5.38.10
    optionalDependencies:
<<<<<<< HEAD
      vite: 7.1.5(@types/node@24.3.0)(tsx@4.20.5)
      vitest: 3.2.4(@types/node@24.3.0)(jsdom@26.1.0)(tsx@4.20.5)
=======
      vite: 7.1.5(@types/node@24.3.3)(tsx@4.20.5)
      vitest: 3.2.4(@types/node@24.3.3)(jsdom@27.0.0(postcss@8.5.6))(tsx@4.20.5)
>>>>>>> 4afaadb7

  '@testing-library/user-event@14.6.1(@testing-library/dom@10.4.1)':
    dependencies:
      '@testing-library/dom': 10.4.1

  '@types/aria-query@5.0.4': {}

  '@types/body-parser@1.19.6':
    dependencies:
      '@types/connect': 3.4.38
      '@types/node': 24.3.3

  '@types/chai@5.2.2':
    dependencies:
      '@types/deep-eql': 4.0.2

  '@types/connect@3.4.38':
    dependencies:
      '@types/node': 24.3.3

  '@types/deep-eql@4.0.2': {}

  '@types/ejs@3.1.5': {}

  '@types/estree@1.0.8': {}

  '@types/express-serve-static-core@5.0.7':
    dependencies:
      '@types/node': 24.3.3
      '@types/qs': 6.14.0
      '@types/range-parser': 1.2.7
      '@types/send': 0.17.5

  '@types/express@5.0.3':
    dependencies:
      '@types/body-parser': 1.19.6
      '@types/express-serve-static-core': 5.0.7
      '@types/serve-static': 1.15.8

  '@types/http-errors@2.0.5': {}

  '@types/mime@1.3.5': {}

  '@types/node@24.3.3':
    dependencies:
      undici-types: 7.10.0

  '@types/qs@6.14.0': {}

  '@types/range-parser@1.2.7': {}

  '@types/send@0.17.5':
    dependencies:
      '@types/mime': 1.3.5
      '@types/node': 24.3.3

  '@types/serve-static@1.15.8':
    dependencies:
      '@types/http-errors': 2.0.5
      '@types/node': 24.3.3
      '@types/send': 0.17.5

  '@vitest/expect@3.2.4':
    dependencies:
      '@types/chai': 5.2.2
      '@vitest/spy': 3.2.4
      '@vitest/utils': 3.2.4
      chai: 5.3.3
      tinyrainbow: 2.0.0

<<<<<<< HEAD
  '@vitest/mocker@3.2.4(vite@7.1.5(@types/node@24.3.0)(tsx@4.20.5))':
=======
  '@vitest/mocker@3.2.4(vite@7.1.5(@types/node@24.3.3)(tsx@4.20.5))':
>>>>>>> 4afaadb7
    dependencies:
      '@vitest/spy': 3.2.4
      estree-walker: 3.0.3
      magic-string: 0.30.19
    optionalDependencies:
<<<<<<< HEAD
      vite: 7.1.5(@types/node@24.3.0)(tsx@4.20.5)
=======
      vite: 7.1.5(@types/node@24.3.3)(tsx@4.20.5)
>>>>>>> 4afaadb7

  '@vitest/pretty-format@3.2.4':
    dependencies:
      tinyrainbow: 2.0.0

  '@vitest/runner@3.2.4':
    dependencies:
      '@vitest/utils': 3.2.4
      pathe: 2.0.3
      strip-literal: 3.0.0

  '@vitest/snapshot@3.2.4':
    dependencies:
      '@vitest/pretty-format': 3.2.4
      magic-string: 0.30.19
      pathe: 2.0.3

  '@vitest/spy@3.2.4':
    dependencies:
      tinyspy: 4.0.3

  '@vitest/utils@3.2.4':
    dependencies:
      '@vitest/pretty-format': 3.2.4
      loupe: 3.2.1
      tinyrainbow: 2.0.0

  accepts@2.0.0:
    dependencies:
      mime-types: 3.0.1
      negotiator: 1.0.0

  acorn@8.15.0: {}

  agent-base@7.1.4: {}

  ansi-regex@5.0.1: {}

  ansi-regex@6.2.2: {}

  ansi-styles@4.3.0:
    dependencies:
      color-convert: 2.0.1

  ansi-styles@5.2.0: {}

  ansi-styles@6.2.3: {}

  aria-query@5.3.0:
    dependencies:
      dequal: 2.0.3

  aria-query@5.3.2: {}

  assertion-error@2.0.1: {}

  async@3.2.6: {}

  axobject-query@4.1.0: {}

  balanced-match@1.0.2: {}

  base64-js@1.5.1: {}

  bidi-js@1.0.3:
    dependencies:
      require-from-string: 2.0.2

  bignumber.js@9.3.1: {}

  body-parser@2.2.0:
    dependencies:
      bytes: 3.1.2
      content-type: 1.0.5
      debug: 4.4.3
      http-errors: 2.0.0
      iconv-lite: 0.6.3
      on-finished: 2.4.1
      qs: 6.14.0
      raw-body: 3.0.1
      type-is: 2.0.1
    transitivePeerDependencies:
      - supports-color

  brace-expansion@2.0.2:
    dependencies:
      balanced-match: 1.0.2

  buffer-equal-constant-time@1.0.1: {}

  bytes@3.1.2: {}

  cac@6.7.14: {}

  call-bind-apply-helpers@1.0.2:
    dependencies:
      es-errors: 1.3.0
      function-bind: 1.1.2

  call-bound@1.0.4:
    dependencies:
      call-bind-apply-helpers: 1.0.2
      get-intrinsic: 1.3.0

  chai@5.3.3:
    dependencies:
      assertion-error: 2.0.1
      check-error: 2.1.1
      deep-eql: 5.0.2
      loupe: 3.2.1
      pathval: 2.0.1

  check-error@2.1.1: {}

  clsx@2.1.1: {}

  color-convert@2.0.1:
    dependencies:
      color-name: 1.1.4

  color-name@1.1.4: {}

  content-disposition@1.0.0:
    dependencies:
      safe-buffer: 5.2.1

  content-type@1.0.5: {}

  cookie-signature@1.2.2: {}

  cookie@0.7.2: {}

  cross-spawn@7.0.6:
    dependencies:
      path-key: 3.1.1
      shebang-command: 2.0.0
      which: 2.0.2

  css-tree@3.1.0:
    dependencies:
      mdn-data: 2.12.2
      source-map-js: 1.2.1

  css.escape@1.5.1: {}

  cssstyle@5.3.0(postcss@8.5.6):
    dependencies:
      '@asamuzakjp/css-color': 4.0.4
      '@csstools/css-syntax-patches-for-csstree': 1.0.14(postcss@8.5.6)
      css-tree: 3.1.0
    transitivePeerDependencies:
      - postcss

  data-urls@6.0.0:
    dependencies:
      whatwg-mimetype: 4.0.0
      whatwg-url: 15.0.0

  debug@4.4.3:
    dependencies:
      ms: 2.1.3

  decimal.js@10.6.0: {}

  deep-eql@5.0.2: {}

  deepmerge@4.3.1: {}

  depd@2.0.0: {}

  dequal@2.0.3: {}

  dom-accessibility-api@0.5.16: {}

  dom-accessibility-api@0.6.3: {}

  dotenv@17.2.2: {}

  dunder-proto@1.0.1:
    dependencies:
      call-bind-apply-helpers: 1.0.2
      es-errors: 1.3.0
      gopd: 1.2.0

  eastasianwidth@0.2.0: {}

  ecdsa-sig-formatter@1.0.11:
    dependencies:
      safe-buffer: 5.2.1

  ee-first@1.1.1: {}

  ejs@3.1.10:
    dependencies:
      jake: 10.9.4

  emoji-regex@8.0.0: {}

  emoji-regex@9.2.2: {}

  encodeurl@2.0.0: {}

  entities@6.0.1: {}

  es-define-property@1.0.1: {}

  es-errors@1.3.0: {}

  es-module-lexer@1.7.0: {}

  es-object-atoms@1.1.1:
    dependencies:
      es-errors: 1.3.0

  esbuild@0.25.9:
    optionalDependencies:
      '@esbuild/aix-ppc64': 0.25.9
      '@esbuild/android-arm': 0.25.9
      '@esbuild/android-arm64': 0.25.9
      '@esbuild/android-x64': 0.25.9
      '@esbuild/darwin-arm64': 0.25.9
      '@esbuild/darwin-x64': 0.25.9
      '@esbuild/freebsd-arm64': 0.25.9
      '@esbuild/freebsd-x64': 0.25.9
      '@esbuild/linux-arm': 0.25.9
      '@esbuild/linux-arm64': 0.25.9
      '@esbuild/linux-ia32': 0.25.9
      '@esbuild/linux-loong64': 0.25.9
      '@esbuild/linux-mips64el': 0.25.9
      '@esbuild/linux-ppc64': 0.25.9
      '@esbuild/linux-riscv64': 0.25.9
      '@esbuild/linux-s390x': 0.25.9
      '@esbuild/linux-x64': 0.25.9
      '@esbuild/netbsd-arm64': 0.25.9
      '@esbuild/netbsd-x64': 0.25.9
      '@esbuild/openbsd-arm64': 0.25.9
      '@esbuild/openbsd-x64': 0.25.9
      '@esbuild/openharmony-arm64': 0.25.9
      '@esbuild/sunos-x64': 0.25.9
      '@esbuild/win32-arm64': 0.25.9
      '@esbuild/win32-ia32': 0.25.9
      '@esbuild/win32-x64': 0.25.9

  escape-html@1.0.3: {}

  esm-env@1.2.2: {}

  esrap@2.1.0:
    dependencies:
      '@jridgewell/sourcemap-codec': 1.5.5

  estree-walker@3.0.3:
    dependencies:
      '@types/estree': 1.0.8

  etag@1.8.1: {}

  expect-type@1.2.2: {}

  express@5.1.0:
    dependencies:
      accepts: 2.0.0
      body-parser: 2.2.0
      content-disposition: 1.0.0
      content-type: 1.0.5
      cookie: 0.7.2
      cookie-signature: 1.2.2
      debug: 4.4.3
      encodeurl: 2.0.0
      escape-html: 1.0.3
      etag: 1.8.1
      finalhandler: 2.1.0
      fresh: 2.0.0
      http-errors: 2.0.0
      merge-descriptors: 2.0.0
      mime-types: 3.0.1
      on-finished: 2.4.1
      once: 1.4.0
      parseurl: 1.3.3
      proxy-addr: 2.0.7
      qs: 6.14.0
      range-parser: 1.2.1
      router: 2.2.0
      send: 1.2.0
      serve-static: 2.2.0
      statuses: 2.0.2
      type-is: 2.0.1
      vary: 1.1.2
    transitivePeerDependencies:
      - supports-color

  extend@3.0.2: {}

  fdir@6.5.0(picomatch@4.0.3):
    optionalDependencies:
      picomatch: 4.0.3

  filelist@1.0.4:
    dependencies:
      minimatch: 5.1.6

  finalhandler@2.1.0:
    dependencies:
      debug: 4.4.3
      encodeurl: 2.0.0
      escape-html: 1.0.3
      on-finished: 2.4.1
      parseurl: 1.3.3
      statuses: 2.0.2
    transitivePeerDependencies:
      - supports-color

  foreground-child@3.3.1:
    dependencies:
      cross-spawn: 7.0.6
      signal-exit: 4.1.0

  forwarded@0.2.0: {}

  fresh@2.0.0: {}

  fsevents@2.3.3:
    optional: true

  function-bind@1.1.2: {}

  gaxios@6.7.1:
    dependencies:
      extend: 3.0.2
      https-proxy-agent: 7.0.6
      is-stream: 2.0.1
      node-fetch: 2.7.0
      uuid: 9.0.1
    transitivePeerDependencies:
      - encoding
      - supports-color

  gcp-metadata@6.1.1:
    dependencies:
      gaxios: 6.7.1
      google-logging-utils: 0.0.2
      json-bigint: 1.0.0
    transitivePeerDependencies:
      - encoding
      - supports-color

  get-intrinsic@1.3.0:
    dependencies:
      call-bind-apply-helpers: 1.0.2
      es-define-property: 1.0.1
      es-errors: 1.3.0
      es-object-atoms: 1.1.1
      function-bind: 1.1.2
      get-proto: 1.0.1
      gopd: 1.2.0
      has-symbols: 1.1.0
      hasown: 2.0.2
      math-intrinsics: 1.1.0

  get-proto@1.0.1:
    dependencies:
      dunder-proto: 1.0.1
      es-object-atoms: 1.1.1

  get-tsconfig@4.10.1:
    dependencies:
      resolve-pkg-maps: 1.0.0

  glob@11.0.3:
    dependencies:
      foreground-child: 3.3.1
      jackspeak: 4.1.1
      minimatch: 10.0.3
      minipass: 7.1.2
      package-json-from-dist: 1.0.1
      path-scurry: 2.0.0

  google-auth-library@9.15.1:
    dependencies:
      base64-js: 1.5.1
      ecdsa-sig-formatter: 1.0.11
      gaxios: 6.7.1
      gcp-metadata: 6.1.1
      gtoken: 7.1.0
      jws: 4.0.0
    transitivePeerDependencies:
      - encoding
      - supports-color

  google-logging-utils@0.0.2: {}

  gopd@1.2.0: {}

  gtoken@7.1.0:
    dependencies:
      gaxios: 6.7.1
      jws: 4.0.0
    transitivePeerDependencies:
      - encoding
      - supports-color

  has-symbols@1.1.0: {}

  hasown@2.0.2:
    dependencies:
      function-bind: 1.1.2

  html-encoding-sniffer@4.0.0:
    dependencies:
      whatwg-encoding: 3.1.1

  http-errors@2.0.0:
    dependencies:
      depd: 2.0.0
      inherits: 2.0.4
      setprototypeof: 1.2.0
      statuses: 2.0.1
      toidentifier: 1.0.1

  http-proxy-agent@7.0.2:
    dependencies:
      agent-base: 7.1.4
      debug: 4.4.3
    transitivePeerDependencies:
      - supports-color

  https-proxy-agent@7.0.6:
    dependencies:
      agent-base: 7.1.4
      debug: 4.4.3
    transitivePeerDependencies:
      - supports-color

  iconv-lite@0.6.3:
    dependencies:
      safer-buffer: 2.1.2

  iconv-lite@0.7.0:
    dependencies:
      safer-buffer: 2.1.2

  indent-string@4.0.0: {}

  inherits@2.0.4: {}

  ipaddr.js@1.9.1: {}

  is-fullwidth-code-point@3.0.0: {}

  is-potential-custom-element-name@1.0.1: {}

  is-promise@4.0.0: {}

  is-reference@3.0.3:
    dependencies:
      '@types/estree': 1.0.8

  is-stream@2.0.1: {}

  isexe@2.0.0: {}

  jackspeak@4.1.1:
    dependencies:
      '@isaacs/cliui': 8.0.2

  jake@10.9.4:
    dependencies:
      async: 3.2.6
      filelist: 1.0.4
      picocolors: 1.1.1

  js-tokens@4.0.0: {}

  js-tokens@9.0.1: {}

  jsdom@27.0.0(postcss@8.5.6):
    dependencies:
      '@asamuzakjp/dom-selector': 6.5.4
      cssstyle: 5.3.0(postcss@8.5.6)
      data-urls: 6.0.0
      decimal.js: 10.6.0
      html-encoding-sniffer: 4.0.0
      http-proxy-agent: 7.0.2
      https-proxy-agent: 7.0.6
      is-potential-custom-element-name: 1.0.1
      parse5: 7.3.0
      rrweb-cssom: 0.8.0
      saxes: 6.0.0
      symbol-tree: 3.2.4
      tough-cookie: 6.0.0
      w3c-xmlserializer: 5.0.0
      webidl-conversions: 8.0.0
      whatwg-encoding: 3.1.1
      whatwg-mimetype: 4.0.0
      whatwg-url: 15.0.0
      ws: 8.18.3
      xml-name-validator: 5.0.0
    transitivePeerDependencies:
      - bufferutil
      - postcss
      - supports-color
      - utf-8-validate

  json-bigint@1.0.0:
    dependencies:
      bignumber.js: 9.3.1

  jwa@2.0.1:
    dependencies:
      buffer-equal-constant-time: 1.0.1
      ecdsa-sig-formatter: 1.0.11
      safe-buffer: 5.2.1

  jws@4.0.0:
    dependencies:
      jwa: 2.0.1
      safe-buffer: 5.2.1

  locate-character@3.0.0: {}

  loupe@3.2.1: {}

  lru-cache@11.2.1: {}

  lz-string@1.5.0: {}

  magic-string@0.30.19:
    dependencies:
      '@jridgewell/sourcemap-codec': 1.5.5

  math-intrinsics@1.1.0: {}

  mdn-data@2.12.2: {}

  media-typer@1.1.0: {}

  merge-descriptors@2.0.0: {}

  mime-db@1.54.0: {}

  mime-types@3.0.1:
    dependencies:
      mime-db: 1.54.0

  min-indent@1.0.1: {}

  minimatch@10.0.3:
    dependencies:
      '@isaacs/brace-expansion': 5.0.0

  minimatch@5.1.6:
    dependencies:
      brace-expansion: 2.0.2

  minipass@7.1.2: {}

  ms@2.1.3: {}

  nanoid@3.3.11: {}

  negotiator@1.0.0: {}

  node-fetch@2.7.0:
    dependencies:
      whatwg-url: 5.0.0

  object-inspect@1.13.4: {}

  ollama@0.5.17:
    dependencies:
      whatwg-fetch: 3.6.20

  on-finished@2.4.1:
    dependencies:
      ee-first: 1.1.1

  once@1.4.0:
    dependencies:
      wrappy: 1.0.2

  openai@5.20.2(ws@8.18.3)(zod@3.25.76):
    optionalDependencies:
      ws: 8.18.3
      zod: 3.25.76

  package-json-from-dist@1.0.1: {}

  parse5@7.3.0:
    dependencies:
      entities: 6.0.1

  parseurl@1.3.3: {}

  path-key@3.1.1: {}

  path-scurry@2.0.0:
    dependencies:
      lru-cache: 11.2.1
      minipass: 7.1.2

  path-to-regexp@8.3.0: {}

  pathe@2.0.3: {}

  pathval@2.0.1: {}

  picocolors@1.1.1: {}

  picomatch@4.0.3: {}

  postcss@8.5.6:
    dependencies:
      nanoid: 3.3.11
      picocolors: 1.1.1
      source-map-js: 1.2.1

  pretty-format@27.5.1:
    dependencies:
      ansi-regex: 5.0.1
      ansi-styles: 5.2.0
      react-is: 17.0.2

  proxy-addr@2.0.7:
    dependencies:
      forwarded: 0.2.0
      ipaddr.js: 1.9.1

  punycode@2.3.1: {}

  qs@6.14.0:
    dependencies:
      side-channel: 1.1.0

  range-parser@1.2.1: {}

  raw-body@3.0.1:
    dependencies:
      bytes: 3.1.2
      http-errors: 2.0.0
      iconv-lite: 0.7.0
      unpipe: 1.0.0

  react-is@17.0.2: {}

  redent@3.0.0:
    dependencies:
      indent-string: 4.0.0
      strip-indent: 3.0.0

  require-from-string@2.0.2: {}

  resolve-pkg-maps@1.0.0: {}

  rimraf@6.0.1:
    dependencies:
      glob: 11.0.3
      package-json-from-dist: 1.0.1

  rollup@4.50.1:
    dependencies:
      '@types/estree': 1.0.8
    optionalDependencies:
      '@rollup/rollup-android-arm-eabi': 4.50.1
      '@rollup/rollup-android-arm64': 4.50.1
      '@rollup/rollup-darwin-arm64': 4.50.1
      '@rollup/rollup-darwin-x64': 4.50.1
      '@rollup/rollup-freebsd-arm64': 4.50.1
      '@rollup/rollup-freebsd-x64': 4.50.1
      '@rollup/rollup-linux-arm-gnueabihf': 4.50.1
      '@rollup/rollup-linux-arm-musleabihf': 4.50.1
      '@rollup/rollup-linux-arm64-gnu': 4.50.1
      '@rollup/rollup-linux-arm64-musl': 4.50.1
      '@rollup/rollup-linux-loongarch64-gnu': 4.50.1
      '@rollup/rollup-linux-ppc64-gnu': 4.50.1
      '@rollup/rollup-linux-riscv64-gnu': 4.50.1
      '@rollup/rollup-linux-riscv64-musl': 4.50.1
      '@rollup/rollup-linux-s390x-gnu': 4.50.1
      '@rollup/rollup-linux-x64-gnu': 4.50.1
      '@rollup/rollup-linux-x64-musl': 4.50.1
      '@rollup/rollup-openharmony-arm64': 4.50.1
      '@rollup/rollup-win32-arm64-msvc': 4.50.1
      '@rollup/rollup-win32-ia32-msvc': 4.50.1
      '@rollup/rollup-win32-x64-msvc': 4.50.1
      fsevents: 2.3.3

  router@2.2.0:
    dependencies:
      debug: 4.4.3
      depd: 2.0.0
      is-promise: 4.0.0
      parseurl: 1.3.3
      path-to-regexp: 8.3.0
    transitivePeerDependencies:
      - supports-color

  rrweb-cssom@0.8.0: {}

  safe-buffer@5.2.1: {}

  safer-buffer@2.1.2: {}

  saxes@6.0.0:
    dependencies:
      xmlchars: 2.2.0

  send@1.2.0:
    dependencies:
      debug: 4.4.3
      encodeurl: 2.0.0
      escape-html: 1.0.3
      etag: 1.8.1
      fresh: 2.0.0
      http-errors: 2.0.0
      mime-types: 3.0.1
      ms: 2.1.3
      on-finished: 2.4.1
      range-parser: 1.2.1
      statuses: 2.0.2
    transitivePeerDependencies:
      - supports-color

  serve-static@2.2.0:
    dependencies:
      encodeurl: 2.0.0
      escape-html: 1.0.3
      parseurl: 1.3.3
      send: 1.2.0
    transitivePeerDependencies:
      - supports-color

  setprototypeof@1.2.0: {}

  shebang-command@2.0.0:
    dependencies:
      shebang-regex: 3.0.0

  shebang-regex@3.0.0: {}

  side-channel-list@1.0.0:
    dependencies:
      es-errors: 1.3.0
      object-inspect: 1.13.4

  side-channel-map@1.0.1:
    dependencies:
      call-bound: 1.0.4
      es-errors: 1.3.0
      get-intrinsic: 1.3.0
      object-inspect: 1.13.4

  side-channel-weakmap@1.0.2:
    dependencies:
      call-bound: 1.0.4
      es-errors: 1.3.0
      get-intrinsic: 1.3.0
      object-inspect: 1.13.4
      side-channel-map: 1.0.1

  side-channel@1.1.0:
    dependencies:
      es-errors: 1.3.0
      object-inspect: 1.13.4
      side-channel-list: 1.0.0
      side-channel-map: 1.0.1
      side-channel-weakmap: 1.0.2

  siginfo@2.0.0: {}

  signal-exit@4.1.0: {}

  source-map-js@1.2.1: {}

  stackback@0.0.2: {}

  statuses@2.0.1: {}

  statuses@2.0.2: {}

  std-env@3.9.0: {}

  string-width@4.2.3:
    dependencies:
      emoji-regex: 8.0.0
      is-fullwidth-code-point: 3.0.0
      strip-ansi: 6.0.1

  string-width@5.1.2:
    dependencies:
      eastasianwidth: 0.2.0
      emoji-regex: 9.2.2
      strip-ansi: 7.1.2

  strip-ansi@6.0.1:
    dependencies:
      ansi-regex: 5.0.1

  strip-ansi@7.1.2:
    dependencies:
      ansi-regex: 6.2.2

  strip-indent@3.0.0:
    dependencies:
      min-indent: 1.0.1

  strip-literal@3.0.0:
    dependencies:
      js-tokens: 9.0.1

  svelte@5.38.10:
    dependencies:
      '@jridgewell/remapping': 2.3.5
      '@jridgewell/sourcemap-codec': 1.5.5
      '@sveltejs/acorn-typescript': 1.0.5(acorn@8.15.0)
      '@types/estree': 1.0.8
      acorn: 8.15.0
      aria-query: 5.3.2
      axobject-query: 4.1.0
      clsx: 2.1.1
      esm-env: 1.2.2
      esrap: 2.1.0
      is-reference: 3.0.3
      locate-character: 3.0.0
      magic-string: 0.30.19
      zimmerframe: 1.1.4

  symbol-tree@3.2.4: {}

  tinybench@2.9.0: {}

  tinyexec@0.3.2: {}

  tinyglobby@0.2.15:
    dependencies:
      fdir: 6.5.0(picomatch@4.0.3)
      picomatch: 4.0.3

  tinyglobby@0.2.15:
    dependencies:
      fdir: 6.5.0(picomatch@4.0.3)
      picomatch: 4.0.3

  tinypool@1.1.1: {}

  tinyrainbow@2.0.0: {}

  tinyspy@4.0.3: {}

  tldts-core@7.0.14: {}

  tldts@7.0.14:
    dependencies:
      tldts-core: 7.0.14

  toidentifier@1.0.1: {}

  tough-cookie@6.0.0:
    dependencies:
      tldts: 7.0.14

  tr46@0.0.3: {}

  tr46@5.1.1:
    dependencies:
      punycode: 2.3.1

  tsx@4.20.5:
    dependencies:
      esbuild: 0.25.9
      get-tsconfig: 4.10.1
    optionalDependencies:
      fsevents: 2.3.3

  type-is@2.0.1:
    dependencies:
      content-type: 1.0.5
      media-typer: 1.1.0
      mime-types: 3.0.1

  typescript@5.9.2: {}

  undici-types@7.10.0: {}

  undici@7.16.0: {}

  unpipe@1.0.0: {}

  uuid@9.0.1: {}

  vary@1.1.2: {}

  vite-node@3.2.4(@types/node@24.3.3)(tsx@4.20.5):
    dependencies:
      cac: 6.7.14
      debug: 4.4.3
      es-module-lexer: 1.7.0
      pathe: 2.0.3
<<<<<<< HEAD
      vite: 7.1.5(@types/node@24.3.0)(tsx@4.20.5)
=======
      vite: 7.1.5(@types/node@24.3.3)(tsx@4.20.5)
>>>>>>> 4afaadb7
    transitivePeerDependencies:
      - '@types/node'
      - jiti
      - less
      - lightningcss
      - sass
      - sass-embedded
      - stylus
      - sugarss
      - supports-color
      - terser
      - tsx
      - yaml

<<<<<<< HEAD
  vite@7.1.5(@types/node@24.3.0)(tsx@4.20.5):
=======
  vite@7.1.5(@types/node@24.3.3)(tsx@4.20.5):
>>>>>>> 4afaadb7
    dependencies:
      esbuild: 0.25.9
      fdir: 6.5.0(picomatch@4.0.3)
      picomatch: 4.0.3
      postcss: 8.5.6
      rollup: 4.50.1
      tinyglobby: 0.2.15
    optionalDependencies:
      '@types/node': 24.3.3
      fsevents: 2.3.3
      tsx: 4.20.5

<<<<<<< HEAD
  vitefu@1.1.1(vite@7.1.5(@types/node@24.3.0)(tsx@4.20.5)):
    optionalDependencies:
      vite: 7.1.5(@types/node@24.3.0)(tsx@4.20.5)
=======
  vitefu@1.1.1(vite@7.1.5(@types/node@24.3.3)(tsx@4.20.5)):
    optionalDependencies:
      vite: 7.1.5(@types/node@24.3.3)(tsx@4.20.5)
>>>>>>> 4afaadb7

  vitest@3.2.4(@types/node@24.3.3)(jsdom@27.0.0(postcss@8.5.6))(tsx@4.20.5):
    dependencies:
      '@types/chai': 5.2.2
      '@vitest/expect': 3.2.4
<<<<<<< HEAD
      '@vitest/mocker': 3.2.4(vite@7.1.5(@types/node@24.3.0)(tsx@4.20.5))
=======
      '@vitest/mocker': 3.2.4(vite@7.1.5(@types/node@24.3.3)(tsx@4.20.5))
>>>>>>> 4afaadb7
      '@vitest/pretty-format': 3.2.4
      '@vitest/runner': 3.2.4
      '@vitest/snapshot': 3.2.4
      '@vitest/spy': 3.2.4
      '@vitest/utils': 3.2.4
      chai: 5.3.3
      debug: 4.4.3
      expect-type: 1.2.2
      magic-string: 0.30.19
      pathe: 2.0.3
      picomatch: 4.0.3
      std-env: 3.9.0
      tinybench: 2.9.0
      tinyexec: 0.3.2
      tinyglobby: 0.2.15
      tinypool: 1.1.1
      tinyrainbow: 2.0.0
<<<<<<< HEAD
      vite: 7.1.5(@types/node@24.3.0)(tsx@4.20.5)
      vite-node: 3.2.4(@types/node@24.3.0)(tsx@4.20.5)
=======
      vite: 7.1.5(@types/node@24.3.3)(tsx@4.20.5)
      vite-node: 3.2.4(@types/node@24.3.3)(tsx@4.20.5)
>>>>>>> 4afaadb7
      why-is-node-running: 2.3.0
    optionalDependencies:
      '@types/node': 24.3.3
      jsdom: 27.0.0(postcss@8.5.6)
    transitivePeerDependencies:
      - jiti
      - less
      - lightningcss
      - msw
      - sass
      - sass-embedded
      - stylus
      - sugarss
      - supports-color
      - terser
      - tsx
      - yaml

  w3c-xmlserializer@5.0.0:
    dependencies:
      xml-name-validator: 5.0.0

  webidl-conversions@3.0.1: {}

  webidl-conversions@8.0.0: {}

  whatwg-encoding@3.1.1:
    dependencies:
      iconv-lite: 0.6.3

  whatwg-fetch@3.6.20: {}

  whatwg-mimetype@4.0.0: {}

  whatwg-url@15.0.0:
    dependencies:
      tr46: 5.1.1
      webidl-conversions: 8.0.0

  whatwg-url@5.0.0:
    dependencies:
      tr46: 0.0.3
      webidl-conversions: 3.0.1

  which@2.0.2:
    dependencies:
      isexe: 2.0.0

  why-is-node-running@2.3.0:
    dependencies:
      siginfo: 2.0.0
      stackback: 0.0.2

  wrap-ansi@7.0.0:
    dependencies:
      ansi-styles: 4.3.0
      string-width: 4.2.3
      strip-ansi: 6.0.1

  wrap-ansi@8.1.0:
    dependencies:
      ansi-styles: 6.2.3
      string-width: 5.1.2
      strip-ansi: 7.1.2

  wrappy@1.0.2: {}

  ws@8.18.3: {}

  xml-name-validator@5.0.0: {}

  xmlchars@2.2.0: {}

  zimmerframe@1.1.4: {}

  zod@3.25.76:
    optional: true<|MERGE_RESOLUTION|>--- conflicted
+++ resolved
@@ -43,29 +43,17 @@
         version: 7.16.0
       vite:
         specifier: ^7.1.5
-<<<<<<< HEAD
-        version: 7.1.5(@types/node@24.3.0)(tsx@4.20.5)
-=======
         version: 7.1.5(@types/node@24.3.3)(tsx@4.20.5)
->>>>>>> 4afaadb7
     devDependencies:
       '@google/genai':
         specifier: ^1.19.0
         version: 1.19.0
       '@sveltejs/vite-plugin-svelte':
-<<<<<<< HEAD
-        specifier: ^6.1.3
-        version: 6.1.3(svelte@5.38.5)(vite@7.1.5(@types/node@24.3.0)(tsx@4.20.5))
-      '@testing-library/svelte':
-        specifier: ^5.2.8
-        version: 5.2.8(svelte@5.38.5)(vite@7.1.5(@types/node@24.3.0)(tsx@4.20.5))(vitest@3.2.4(@types/node@24.3.0)(jsdom@26.1.0)(tsx@4.20.5))
-=======
         specifier: ^6.2.0
         version: 6.2.0(svelte@5.38.10)(vite@7.1.5(@types/node@24.3.3)(tsx@4.20.5))
       '@testing-library/svelte':
         specifier: ^5.2.8
         version: 5.2.8(svelte@5.38.10)(vite@7.1.5(@types/node@24.3.3)(tsx@4.20.5))(vitest@3.2.4(@types/node@24.3.3)(jsdom@27.0.0(postcss@8.5.6))(tsx@4.20.5))
->>>>>>> 4afaadb7
       '@testing-library/user-event':
         specifier: ^14.6.1
         version: 14.6.1(@testing-library/dom@10.4.1)
@@ -1310,10 +1298,6 @@
     resolution: {integrity: sha512-j2Zq4NyQYG5XMST4cbs02Ak8iJUdxRM0XI5QyxXuZOzKOINmWurp3smXu3y5wDcJrptwpSjgXHzIQxR0omXljQ==}
     engines: {node: '>=12.0.0'}
 
-  tinyglobby@0.2.15:
-    resolution: {integrity: sha512-j2Zq4NyQYG5XMST4cbs02Ak8iJUdxRM0XI5QyxXuZOzKOINmWurp3smXu3y5wDcJrptwpSjgXHzIQxR0omXljQ==}
-    engines: {node: '>=12.0.0'}
-
   tinypool@1.1.1:
     resolution: {integrity: sha512-Zba82s87IFq9A9XmjiX5uZA/ARWDrB03OHlq+Vw1fSdt0I+4/Kutwy8BP4Y/y/aORMo61FQ0vIb5j44vSo5Pkg==}
     engines: {node: ^18.0.0 || >=20.0.0}
@@ -1783,27 +1767,6 @@
     dependencies:
       acorn: 8.15.0
 
-<<<<<<< HEAD
-  '@sveltejs/vite-plugin-svelte-inspector@5.0.1(@sveltejs/vite-plugin-svelte@6.1.3(svelte@5.38.5)(vite@7.1.5(@types/node@24.3.0)(tsx@4.20.5)))(svelte@5.38.5)(vite@7.1.5(@types/node@24.3.0)(tsx@4.20.5))':
-    dependencies:
-      '@sveltejs/vite-plugin-svelte': 6.1.3(svelte@5.38.5)(vite@7.1.5(@types/node@24.3.0)(tsx@4.20.5))
-      debug: 4.4.1
-      svelte: 5.38.5
-      vite: 7.1.5(@types/node@24.3.0)(tsx@4.20.5)
-    transitivePeerDependencies:
-      - supports-color
-
-  '@sveltejs/vite-plugin-svelte@6.1.3(svelte@5.38.5)(vite@7.1.5(@types/node@24.3.0)(tsx@4.20.5))':
-    dependencies:
-      '@sveltejs/vite-plugin-svelte-inspector': 5.0.1(@sveltejs/vite-plugin-svelte@6.1.3(svelte@5.38.5)(vite@7.1.5(@types/node@24.3.0)(tsx@4.20.5)))(svelte@5.38.5)(vite@7.1.5(@types/node@24.3.0)(tsx@4.20.5))
-      debug: 4.4.1
-      deepmerge: 4.3.1
-      kleur: 4.1.5
-      magic-string: 0.30.18
-      svelte: 5.38.5
-      vite: 7.1.5(@types/node@24.3.0)(tsx@4.20.5)
-      vitefu: 1.1.1(vite@7.1.5(@types/node@24.3.0)(tsx@4.20.5))
-=======
   '@sveltejs/vite-plugin-svelte-inspector@5.0.1(@sveltejs/vite-plugin-svelte@6.2.0(svelte@5.38.10)(vite@7.1.5(@types/node@24.3.3)(tsx@4.20.5)))(svelte@5.38.10)(vite@7.1.5(@types/node@24.3.3)(tsx@4.20.5))':
     dependencies:
       '@sveltejs/vite-plugin-svelte': 6.2.0(svelte@5.38.10)(vite@7.1.5(@types/node@24.3.3)(tsx@4.20.5))
@@ -1822,7 +1785,6 @@
       svelte: 5.38.10
       vite: 7.1.5(@types/node@24.3.3)(tsx@4.20.5)
       vitefu: 1.1.1(vite@7.1.5(@types/node@24.3.3)(tsx@4.20.5))
->>>>>>> 4afaadb7
     transitivePeerDependencies:
       - supports-color
 
@@ -1846,22 +1808,13 @@
       picocolors: 1.1.1
       redent: 3.0.0
 
-<<<<<<< HEAD
-  '@testing-library/svelte@5.2.8(svelte@5.38.5)(vite@7.1.5(@types/node@24.3.0)(tsx@4.20.5))(vitest@3.2.4(@types/node@24.3.0)(jsdom@26.1.0)(tsx@4.20.5))':
-=======
   '@testing-library/svelte@5.2.8(svelte@5.38.10)(vite@7.1.5(@types/node@24.3.3)(tsx@4.20.5))(vitest@3.2.4(@types/node@24.3.3)(jsdom@27.0.0(postcss@8.5.6))(tsx@4.20.5))':
->>>>>>> 4afaadb7
     dependencies:
       '@testing-library/dom': 10.4.1
       svelte: 5.38.10
     optionalDependencies:
-<<<<<<< HEAD
-      vite: 7.1.5(@types/node@24.3.0)(tsx@4.20.5)
-      vitest: 3.2.4(@types/node@24.3.0)(jsdom@26.1.0)(tsx@4.20.5)
-=======
       vite: 7.1.5(@types/node@24.3.3)(tsx@4.20.5)
       vitest: 3.2.4(@types/node@24.3.3)(jsdom@27.0.0(postcss@8.5.6))(tsx@4.20.5)
->>>>>>> 4afaadb7
 
   '@testing-library/user-event@14.6.1(@testing-library/dom@10.4.1)':
     dependencies:
@@ -1932,21 +1885,13 @@
       chai: 5.3.3
       tinyrainbow: 2.0.0
 
-<<<<<<< HEAD
-  '@vitest/mocker@3.2.4(vite@7.1.5(@types/node@24.3.0)(tsx@4.20.5))':
-=======
   '@vitest/mocker@3.2.4(vite@7.1.5(@types/node@24.3.3)(tsx@4.20.5))':
->>>>>>> 4afaadb7
     dependencies:
       '@vitest/spy': 3.2.4
       estree-walker: 3.0.3
       magic-string: 0.30.19
     optionalDependencies:
-<<<<<<< HEAD
-      vite: 7.1.5(@types/node@24.3.0)(tsx@4.20.5)
-=======
       vite: 7.1.5(@types/node@24.3.3)(tsx@4.20.5)
->>>>>>> 4afaadb7
 
   '@vitest/pretty-format@3.2.4':
     dependencies:
@@ -2783,11 +2728,6 @@
       fdir: 6.5.0(picomatch@4.0.3)
       picomatch: 4.0.3
 
-  tinyglobby@0.2.15:
-    dependencies:
-      fdir: 6.5.0(picomatch@4.0.3)
-      picomatch: 4.0.3
-
   tinypool@1.1.1: {}
 
   tinyrainbow@2.0.0: {}
@@ -2843,11 +2783,7 @@
       debug: 4.4.3
       es-module-lexer: 1.7.0
       pathe: 2.0.3
-<<<<<<< HEAD
-      vite: 7.1.5(@types/node@24.3.0)(tsx@4.20.5)
-=======
       vite: 7.1.5(@types/node@24.3.3)(tsx@4.20.5)
->>>>>>> 4afaadb7
     transitivePeerDependencies:
       - '@types/node'
       - jiti
@@ -2862,11 +2798,7 @@
       - tsx
       - yaml
 
-<<<<<<< HEAD
-  vite@7.1.5(@types/node@24.3.0)(tsx@4.20.5):
-=======
   vite@7.1.5(@types/node@24.3.3)(tsx@4.20.5):
->>>>>>> 4afaadb7
     dependencies:
       esbuild: 0.25.9
       fdir: 6.5.0(picomatch@4.0.3)
@@ -2879,25 +2811,15 @@
       fsevents: 2.3.3
       tsx: 4.20.5
 
-<<<<<<< HEAD
-  vitefu@1.1.1(vite@7.1.5(@types/node@24.3.0)(tsx@4.20.5)):
-    optionalDependencies:
-      vite: 7.1.5(@types/node@24.3.0)(tsx@4.20.5)
-=======
   vitefu@1.1.1(vite@7.1.5(@types/node@24.3.3)(tsx@4.20.5)):
     optionalDependencies:
       vite: 7.1.5(@types/node@24.3.3)(tsx@4.20.5)
->>>>>>> 4afaadb7
 
   vitest@3.2.4(@types/node@24.3.3)(jsdom@27.0.0(postcss@8.5.6))(tsx@4.20.5):
     dependencies:
       '@types/chai': 5.2.2
       '@vitest/expect': 3.2.4
-<<<<<<< HEAD
-      '@vitest/mocker': 3.2.4(vite@7.1.5(@types/node@24.3.0)(tsx@4.20.5))
-=======
       '@vitest/mocker': 3.2.4(vite@7.1.5(@types/node@24.3.3)(tsx@4.20.5))
->>>>>>> 4afaadb7
       '@vitest/pretty-format': 3.2.4
       '@vitest/runner': 3.2.4
       '@vitest/snapshot': 3.2.4
@@ -2915,13 +2837,8 @@
       tinyglobby: 0.2.15
       tinypool: 1.1.1
       tinyrainbow: 2.0.0
-<<<<<<< HEAD
-      vite: 7.1.5(@types/node@24.3.0)(tsx@4.20.5)
-      vite-node: 3.2.4(@types/node@24.3.0)(tsx@4.20.5)
-=======
       vite: 7.1.5(@types/node@24.3.3)(tsx@4.20.5)
       vite-node: 3.2.4(@types/node@24.3.3)(tsx@4.20.5)
->>>>>>> 4afaadb7
       why-is-node-running: 2.3.0
     optionalDependencies:
       '@types/node': 24.3.3
