/**
 * Interface for LLM providers
 * Defines the common functionality that all LLM providers must implement
 */
export interface LLMProvider {
  /**
   * Name of the LLM provider
   */
  name: string;

  /**
   * Generate code from a prompt
   * @param prompt The prompt to send to the LLM
   * @param temperature Optional temperature parameter for controlling randomness
   * @param contextContent Optional context content to include in the prompt
   * @param enableMCP Optional flag to enable MCP tools
   * @returns The generated code
   */
<<<<<<< HEAD
  generateCode(
    prompt: string,
    temperature?: number,
    contextContent?: string,
    enableMCP?: boolean,
  ): Promise<string>;
=======
  generateCode(prompt: string, temperature?: number, contextContent?: string): Promise<string>;
>>>>>>> 33a44e7f

  /**
   * Get all available models for this provider
   * @returns Array of model identifiers
   */
  getModels(): string[];

  /**
   * Get the model identifier that was used for generation
   * @returns The model identifier string
   */
  getModelIdentifier(): string;
}

/**
 * Provider with model information
 * Extends LLMProvider with additional information about the model
 */
export interface ProviderWithModel {
  provider: LLMProvider;
  name: string;
  modelId: string;
}

/**
 * Factory function to get an LLM provider by name
 * @param providerName The name of the provider to get (or "provider:model" format)
 * @param modelId The model identifier (optional if using "provider:model" format)
 * @returns The LLM provider
 */
<<<<<<< HEAD
export async function getLLMProvider(
  providerName: string,
  modelId?: string,
): Promise<LLMProvider> {
  // Parse provider:model format if provided
  let actualProvider = providerName;
  let actualModel = modelId;

  if (providerName.includes(':') && !modelId) {
    const [provider, model] = providerName.split(':', 2);
    actualProvider = provider;
    actualModel = model;
  }

  // Ensure model ID is provided
  if (!actualModel) {
    throw new Error(
      `Model ID is required. Use either getLLMProvider('provider', 'model') or getLLMProvider('provider:model')`
    );
  }

  // Try AI SDK unified registry first for all official providers
  const { getAvailableProviders } = await import("./ai-sdk/unified-registry");
  const { AISDKProviderWrapper } = await import("./ai-sdk/base-provider");

  const availableProviders = getAvailableProviders();
  if (availableProviders.includes(actualProvider.toLowerCase())) {
    return new AISDKProviderWrapper(actualProvider.toLowerCase(), actualModel);
  }

  // Fallback to legacy native SDK providers (for reference/special cases)
  // These legacy providers are maintained for backward compatibility only
  switch (actualProvider.toLowerCase()) {
=======
export async function getLLMProvider(providerName: string, modelId?: string): Promise<LLMProvider> {
  switch (providerName.toLowerCase()) {
>>>>>>> 33a44e7f
    case "openai":
      const { LEGACY_OpenAIProvider } = await import("./openai");
      return new LEGACY_OpenAIProvider(actualModel);
    case "anthropic":
      const { LEGACY_AnthropicProvider } = await import("./anthropic");
      return new LEGACY_AnthropicProvider(actualModel);
    case "ollama":
      const { LEGACY_OllamaProvider } = await import("./ollama");
      return new LEGACY_OllamaProvider(actualModel);
    case "zai":
      const { LEGACY_ZAIProvider } = await import("./zai");
      return new LEGACY_ZAIProvider(actualModel);
    case "moonshot":
      const { LEGACY_MoonshotProvider } = await import("./moonshot");
      return new LEGACY_MoonshotProvider(actualModel);
  }

  // Provider not found
  throw new Error(
    `Unknown LLM provider: ${actualProvider}. ` +
    `Available AI SDK providers: ${availableProviders.join(', ')}. ` +
    `Legacy providers (deprecated): openai, anthropic, ollama, zai, moonshot.`
  );
}

/**
 * Function to get all available LLM providers
 * @returns Array of available LLM providers with their models
 *
 * Note: This function primarily returns legacy providers for compatibility.
 * All new usage should route through AI SDK unified registry instead.
 * Individual models must be specified by the user in DEBUG_MODE.
 */
export async function getAllLLMProviders(): Promise<ProviderWithModel[]> {
  const providers: ProviderWithModel[] = [];

  // Get AI SDK providers from unified registry
  const { getAvailableProviders } = await import("./ai-sdk/unified-registry");
  const availableProviders = getAvailableProviders();

  console.log(`📋 Found ${availableProviders.length} available AI SDK providers:`, availableProviders.join(', '));

  // Legacy providers (maintained for backward compatibility only)
  const legacyProviders = [
    { name: "openai", displayName: "OpenAI (Legacy)" },
    { name: "anthropic", displayName: "Anthropic (Legacy)" },
    { name: "ollama", displayName: "Ollama (Legacy)" },
    { name: "zai", displayName: "Z.ai (Legacy)" },
    { name: "moonshot", displayName: "Moonshot AI (Legacy)" },
  ];

  for (const { name, displayName } of legacyProviders) {
    try {
      const legacyProvider = await getLLMProvider(name, "default");
      for (const modelId of legacyProvider.getModels()) {
        const provider = await getLLMProvider(name, modelId);
        providers.push({
          provider,
          name: displayName,
          modelId,
        });
      }
    } catch (error) {
      // Provider not configured, skip
    }
  }

  // Note: AI SDK providers don't expose model lists by default
  // Models must be specified explicitly in DEBUG_MODE

  return providers;
}<|MERGE_RESOLUTION|>--- conflicted
+++ resolved
@@ -16,16 +16,7 @@
    * @param enableMCP Optional flag to enable MCP tools
    * @returns The generated code
    */
-<<<<<<< HEAD
-  generateCode(
-    prompt: string,
-    temperature?: number,
-    contextContent?: string,
-    enableMCP?: boolean,
-  ): Promise<string>;
-=======
-  generateCode(prompt: string, temperature?: number, contextContent?: string): Promise<string>;
->>>>>>> 33a44e7f
+  generateCode(prompt: string, temperature?: number, contextContent?: string, enableMCP?: boolean): Promise<string>;
 
   /**
    * Get all available models for this provider
@@ -56,17 +47,13 @@
  * @param modelId The model identifier (optional if using "provider:model" format)
  * @returns The LLM provider
  */
-<<<<<<< HEAD
-export async function getLLMProvider(
-  providerName: string,
-  modelId?: string,
-): Promise<LLMProvider> {
+export async function getLLMProvider(providerName: string, modelId?: string): Promise<LLMProvider> {
   // Parse provider:model format if provided
   let actualProvider = providerName;
   let actualModel = modelId;
 
-  if (providerName.includes(':') && !modelId) {
-    const [provider, model] = providerName.split(':', 2);
+  if (providerName.includes(":") && !modelId) {
+    const [provider, model] = providerName.split(":", 2);
     actualProvider = provider;
     actualModel = model;
   }
@@ -74,7 +61,7 @@
   // Ensure model ID is provided
   if (!actualModel) {
     throw new Error(
-      `Model ID is required. Use either getLLMProvider('provider', 'model') or getLLMProvider('provider:model')`
+      `Model ID is required. Use either getLLMProvider('provider', 'model') or getLLMProvider('provider:model')`,
     );
   }
 
@@ -90,10 +77,6 @@
   // Fallback to legacy native SDK providers (for reference/special cases)
   // These legacy providers are maintained for backward compatibility only
   switch (actualProvider.toLowerCase()) {
-=======
-export async function getLLMProvider(providerName: string, modelId?: string): Promise<LLMProvider> {
-  switch (providerName.toLowerCase()) {
->>>>>>> 33a44e7f
     case "openai":
       const { LEGACY_OpenAIProvider } = await import("./openai");
       return new LEGACY_OpenAIProvider(actualModel);
@@ -114,8 +97,8 @@
   // Provider not found
   throw new Error(
     `Unknown LLM provider: ${actualProvider}. ` +
-    `Available AI SDK providers: ${availableProviders.join(', ')}. ` +
-    `Legacy providers (deprecated): openai, anthropic, ollama, zai, moonshot.`
+      `Available AI SDK providers: ${availableProviders.join(", ")}. ` +
+      `Legacy providers (deprecated): openai, anthropic, ollama, zai, moonshot.`,
   );
 }
 
@@ -134,7 +117,7 @@
   const { getAvailableProviders } = await import("./ai-sdk/unified-registry");
   const availableProviders = getAvailableProviders();
 
-  console.log(`📋 Found ${availableProviders.length} available AI SDK providers:`, availableProviders.join(', '));
+  console.log(`📋 Found ${availableProviders.length} available AI SDK providers:`, availableProviders.join(", "));
 
   // Legacy providers (maintained for backward compatibility only)
   const legacyProviders = [
