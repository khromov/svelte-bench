import path from "path";
import fs from "fs/promises";
import type { LLMProvider } from "../llms";
import {
  cleanTmpDir,
  cleanCheckpointDir,
  writeToTmpFile,
  readFile,
  saveCheckpoint,
  loadCheckpoint,
  removeCheckpoint,
} from "./file";
import { runTest } from "./test-runner";
import type { TestResult } from "./test-runner";
import { calculatePassAtK, type HumanEvalResult } from "./humaneval";
import { cleanCodeMarkdown } from "./code-cleaner";
import { withRetry } from "./retry-wrapper";
import crypto from "crypto";

export interface TestDefinition {
  name: string;
  promptPath: string;
  testPath: string;
}

export interface CheckpointData {
  modelId: string;
  provider: string;
  completedResults: HumanEvalResult[];
  currentTestIndex: number;
  currentSampleIndex: number;
  currentTestSamples: BenchmarkResult[];
  contextContent?: string;
  numSamples: number;
  timestamp: string;
}

export interface BenchmarkResult {
  testName: string;
  llmProvider: string;
  modelIdentifier: string;
  generatedCode: string;
  testResult: TestResult;
  promptPath: string;
  contextContent?: string;
  timestamp: string;
  sampleIndex?: number;
  temperature?: number;
}

/**
 * Load all test definitions from the src/tests directory
 */
export async function loadTestDefinitions(): Promise<TestDefinition[]> {
  const testsDir = path.resolve(process.cwd(), "src/tests");
  const testDirs = await fs.readdir(testsDir);

  const tests: TestDefinition[] = [];

  for (const dir of testDirs) {
    const testDir = path.join(testsDir, dir);
    const stats = await fs.stat(testDir);

    if (stats.isDirectory()) {
      const promptPath = path.join(testDir, "prompt.md");
      const testPath = path.join(testDir, "test.ts");

      try {
        await Promise.all([fs.access(promptPath), fs.access(testPath)]);

        tests.push({
          name: dir,
          promptPath,
          testPath,
        });
      } catch (error) {
        console.warn(`Skipping ${dir}: missing prompt.md or test.ts`);
      }
    }
  }

  return tests;
}

/**
 * Get a unique directory for a test/sample combination to avoid conflicts
 */
function getUniqueTestDir(providerName: string, testName: string, sampleIndex: number): string {
  const uniqueId = crypto.randomBytes(8).toString("hex");
  return path.resolve(
    process.cwd(),
    "tmp",
    "samples",
    providerName.toLowerCase(),
    `${testName}_sample${sampleIndex}_${uniqueId}`,
  );
}

/**
 * Write files to a unique directory for a test/sample combination
 */
async function writeToUniqueTestDir(dir: string, filename: string, content: string): Promise<string> {
  await fs.mkdir(dir, { recursive: true });
  const filePath = path.join(dir, filename);
  await fs.writeFile(filePath, content);
  console.log(`📝 Wrote to ${filePath}`);
  return filePath;
}

/**
 * Clean up a unique test directory
 */
async function cleanUniqueTestDir(dir: string): Promise<void> {
  try {
    await fs.rm(dir, { recursive: true, force: true });
  } catch (error) {
    // Directory might not exist, that's fine
  }
}

/**
 * Run a single test sample with proper isolation
 */
async function runSingleTestSample(
  test: TestDefinition,
  llmProvider: LLMProvider,
  sampleIndex: number,
  temperature: number | undefined,
  contextContent?: string,
<<<<<<< HEAD
  enableMCP?: boolean
=======
>>>>>>> 33a44e7f
): Promise<BenchmarkResult> {
  const providerName = llmProvider.name;
  const testDir = getUniqueTestDir(providerName, test.name, sampleIndex);

  try {
    // Read the prompt
    const prompt = await readFile(test.promptPath);

    // Generate code with the LLM (quiet mode for parallel execution)
    // Only log for first sample to reduce output noise
    if (sampleIndex === 0) {
      console.log(
        `🔄 Generating ${test.name} component with ${providerName} (${sampleIndex + 1} of multiple samples)...`,
      );
    }

    let generatedCode = await withRetry(
      async () => {
        const rawCode = await llmProvider.generateCode(prompt, temperature, contextContent, enableMCP);
        const cleanedCode = cleanCodeMarkdown(rawCode);

        if (!cleanedCode.trim()) {
          console.warn(`⚠️ Generated code is empty after cleaning for ${test.name} with ${providerName}`);
          throw new Error("Generated code is empty after cleaning");
        }

        return cleanedCode;
      },
      {
        onRetry: (error, attempt) => {
          console.warn(
            `⚠️  Retry attempt ${attempt} for ${test.name} with ${providerName} after error: ${error.message}`,
          );
        },
      },
    );

    // Add runes if not present
    const runesRegex = /<svelte:options\b[^>]*\brunes\s*=\s*\{\s*true\s*\}[^>]*\/?>/i;
    if (!runesRegex.test(generatedCode)) {
      generatedCode = "<svelte:options runes={true} />\n\n" + generatedCode;
    }

    // Write files to unique directory (suppress file write logs in parallel mode)
    await fs.mkdir(testDir, { recursive: true });
    await fs.writeFile(path.join(testDir, "Component.svelte"), generatedCode);

    const testContent = await readFile(test.testPath);
    await fs.writeFile(path.join(testDir, `${test.name}.test.ts`), testContent);

    // Run the test with the unique directory
    const testResult = await runTest(test.name, providerName, testDir, enableMCP);

    // Clean up the unique directory
    await cleanUniqueTestDir(testDir);

    return {
      testName: test.name,
      llmProvider: providerName,
      modelIdentifier: llmProvider.getModelIdentifier(),
      generatedCode,
      testResult,
      promptPath: test.promptPath,
      contextContent,
      timestamp: new Date().toISOString(),
      sampleIndex,
      temperature,
    };
  } catch (error) {
    // Clean up on error
    await cleanUniqueTestDir(testDir);

    const errorMessage = error instanceof Error ? error.message : String(error);
    console.error(`Error running test ${test.name} sample ${sampleIndex} with ${llmProvider.name}:`, errorMessage);

    return {
      testName: test.name,
      llmProvider: llmProvider.name,
      modelIdentifier: llmProvider.getModelIdentifier(),
      generatedCode: "",
      testResult: {
        testName: test.name,
        success: false,
        testFiles: 0,
        totalTests: 0,
        failedTests: 0,
        errors: [errorMessage],
      },
      promptPath: test.promptPath,
      contextContent,
      timestamp: new Date().toISOString(),
      sampleIndex,
      temperature,
    };
  }
}

/**
 * Run all samples for a single test in parallel with checkpointing
 */
async function runTestSamplesInParallelWithCheckpointing(
  test: TestDefinition,
  llmProvider: LLMProvider,
  numSamples: number,
  contextContent?: string,
  testIndex?: number,
  completedResults?: HumanEvalResult[],
  existingSamples: BenchmarkResult[] = [],
  startSampleIndex: number = 0,
<<<<<<< HEAD
  enableMCP?: boolean
=======
>>>>>>> 33a44e7f
): Promise<BenchmarkResult[]> {
  const providerName = llmProvider.name;
  const modelId = llmProvider.getModelIdentifier();
  const samples: BenchmarkResult[] = [...existingSamples];

  // Create promises for remaining samples to run in parallel
  const samplePromises: Promise<{ index: number; result: BenchmarkResult }>[] = [];

  for (let i = startSampleIndex; i < numSamples; i++) {
    const temperature = i === 0 ? 0 : undefined;
    const sampleIndex = i;
<<<<<<< HEAD
    
    const samplePromise = runSingleTestSample(test, llmProvider, sampleIndex, temperature, contextContent, enableMCP)
      .then(result => ({ index: sampleIndex, result }))
      .catch(error => {
=======

    const samplePromise = runSingleTestSample(test, llmProvider, sampleIndex, temperature, contextContent)
      .then((result) => ({ index: sampleIndex, result }))
      .catch((error) => {
>>>>>>> 33a44e7f
        console.error(`Error running sample ${sampleIndex + 1} for ${test.name}:`, error);
        // Return a failed result
        return {
          index: sampleIndex,
          result: {
            testName: test.name,
            llmProvider: providerName,
            modelIdentifier: llmProvider.getModelIdentifier(),
            generatedCode: "",
            testResult: {
              testName: test.name,
              success: false,
              testFiles: 0,
              totalTests: 0,
              failedTests: 0,
              errors: [error instanceof Error ? error.message : String(error)],
            },
            promptPath: test.promptPath,
            contextContent,
            timestamp: new Date().toISOString(),
            sampleIndex,
            temperature,
          },
        };
      });

    samplePromises.push(samplePromise);
  }

  if (samplePromises.length === 0) {
    return samples;
  }

  console.log(`🔄 Running ${samplePromises.length} samples in parallel for ${test.name}...`);

  // Wait for all samples to complete and process them as they finish
  const completedSamples = await Promise.all(samplePromises);

  // Sort by index to maintain order
  completedSamples.sort((a, b) => a.index - b.index);

  // Process each completed sample and save checkpoint
  for (const { index, result } of completedSamples) {
    // Only add to samples if the API call was successful (has generated code)
    if (result.generatedCode.trim() !== "") {
      samples.push(result);
      console.log(`✅ Completed sample ${index + 1}/${numSamples} for ${test.name}`);
    } else {
      console.log(`⚠️ API failure for sample ${index + 1}/${numSamples} for ${test.name} - not adding to results`);
    }

    // Save checkpoint after each sample completion (if we have the required context)
    if (testIndex !== undefined && completedResults !== undefined) {
      const checkpointData: CheckpointData = {
        modelId,
        provider: providerName,
        completedResults,
        currentTestIndex: testIndex,
        currentSampleIndex: index,
        currentTestSamples: samples,
        contextContent,
        numSamples,
        timestamp: new Date().toISOString(),
      };
      await saveCheckpoint(providerName, modelId, checkpointData, enableMCP);
      console.log(`💾 Saved checkpoint after sample ${index + 1}/${numSamples}`);
    }
  }

  return samples.filter((r) => r.generatedCode.trim() !== "");
}

/**
 * Run a single test with multiple samples using parallel execution
 */
export async function runHumanEvalTest(
  test: TestDefinition,
  llmProvider: LLMProvider,
  numSamples: number = 10,
  contextContent?: string,
  testIndex?: number,
  completedResults?: HumanEvalResult[],
  existingSamples: BenchmarkResult[] = [],
  startSampleIndex: number = 0,
<<<<<<< HEAD
  enableMCP?: boolean
=======
>>>>>>> 33a44e7f
): Promise<HumanEvalResult> {
  try {
    const providerName = llmProvider.name;
    const modelId = llmProvider.getModelIdentifier();

    if (startSampleIndex === 0 && existingSamples.length === 0) {
      console.log(`🧪 Running test: ${test.name} with ${providerName} (${numSamples} samples with checkpointing)`);
    } else {
      console.log(
        `🔄 Resuming test: ${test.name} with ${providerName} from sample ${startSampleIndex + 1}/${numSamples} (${existingSamples.length} existing samples)`,
      );
    }

    // Run samples in parallel with checkpointing
    const samples = await runTestSamplesInParallelWithCheckpointing(
      test,
      llmProvider,
      numSamples,
      contextContent,
      testIndex,
      completedResults,
      existingSamples,
      startSampleIndex,
<<<<<<< HEAD
      enableMCP
=======
>>>>>>> 33a44e7f
    );

    // Show completion status
    const successCount = samples.filter((s) => s.testResult.success).length;
    console.log(`   ✅ Completed ${samples.length}/${numSamples} samples (${successCount} passed)`);

    // Calculate metrics
    const validSamples = samples.filter((s) => s !== null && s !== undefined);
    const numValidSamples = validSamples.length;
    const numCorrect = validSamples.filter((s) => s.testResult.success).length;

    if (numValidSamples === 0) {
      return {
        testName: test.name,
        provider: providerName,
        modelId,
        numSamples: 0,
        numCorrect: 0,
        pass1: 0,
        pass10: 0,
        context: {
          used: !!contextContent,
          content: contextContent,
        },
        samples: [],
      };
    }

    const pass1 = calculatePassAtK(numValidSamples, numCorrect, 1);
    const pass10 = calculatePassAtK(numValidSamples, numCorrect, Math.min(10, numValidSamples));

    return {
      testName: test.name,
      provider: providerName,
      modelId,
      numSamples: numValidSamples,
      numCorrect,
      pass1,
      pass10,
      context: {
        used: !!contextContent,
        content: contextContent,
      },
      samples: validSamples.map((s) => ({
        index: s.sampleIndex || 0,
        code: s.generatedCode,
        success: s.testResult.success,
        errors: s.testResult.errors || [],
        temperature: s.temperature,
      })),
    };
  } catch (error) {
    const errorMessage = error instanceof Error ? error.message : String(error);
    console.error(`Error running HumanEval test ${test.name} with ${llmProvider.name}:`, errorMessage);

    return {
      testName: test.name,
      provider: llmProvider.name,
      modelId: llmProvider.getModelIdentifier(),
      numSamples: 0,
      numCorrect: 0,
      pass1: 0,
      pass10: 0,
      context: {
        used: !!contextContent,
        content: contextContent,
      },
      samples: [],
    };
  }
}

/**
 * Run all tests in parallel with the given LLM provider
 */
export async function runAllTestsHumanEval(
  llmProvider: LLMProvider,
  numSamples: number = 10,
  specificTests?: TestDefinition[],
  contextContent?: string,
<<<<<<< HEAD
  enableMCP?: boolean
=======
>>>>>>> 33a44e7f
): Promise<HumanEvalResult[]> {
  try {
    const providerName = llmProvider.name;
    const modelId = llmProvider.getModelIdentifier();

    // Load test definitions
    let tests: TestDefinition[];
    if (specificTests && specificTests.length > 0) {
      tests = specificTests;
      console.log(`📋 Running ${tests.length} specific tests for ${providerName} with sample-level checkpointing`);
    } else {
      tests = await loadTestDefinitions();
      console.log(`📋 Found ${tests.length} tests to run for ${providerName} with sample-level checkpointing`);
    }

    // Check for existing checkpoint and resume if possible
    const checkpoint = await loadCheckpoint(providerName, modelId, enableMCP);
    let results: HumanEvalResult[] = [];
    let startTestIndex = 0;
    let startSampleIndex = 0;
    let currentTestSamples: BenchmarkResult[] = [];

    if (checkpoint) {
      console.log(`🔄 Found checkpoint for ${providerName}/${modelId}`);
      console.log(
        `🔄 Resuming from checkpoint at test ${checkpoint.currentTestIndex + 1}/${tests.length}, sample ${checkpoint.currentSampleIndex + 1}`,
      );

      results = checkpoint.completedResults || [];
      startTestIndex = checkpoint.currentTestIndex;
      startSampleIndex = checkpoint.currentSampleIndex + 1; // Resume from next sample
      currentTestSamples = checkpoint.currentTestSamples || [];

      // If we finished all samples for the current test, move to next test
      if (startSampleIndex >= numSamples) {
        startTestIndex = checkpoint.currentTestIndex + 1;
        startSampleIndex = 0;
        currentTestSamples = [];
      }

      // Verify checkpoint context matches current run
      if (checkpoint.contextContent !== contextContent || checkpoint.numSamples !== numSamples) {
        console.warn(`⚠️ Checkpoint context/samples mismatch - starting fresh`);
        results = [];
        startTestIndex = 0;
        startSampleIndex = 0;
        currentTestSamples = [];
        // Clear checkpoints for fresh start
        await cleanCheckpointDir(providerName, enableMCP);
      }
    } else {
      // Clear checkpoints at the beginning for new runs
      await cleanCheckpointDir(providerName, enableMCP);
    }

    // Run remaining tests from checkpoint or start
    for (let i = startTestIndex; i < tests.length; i++) {
      const test = tests[i];

      try {
        console.log(`\n🧪 Running test: ${test.name} with ${providerName} (${i + 1}/${tests.length})`);

        // Determine starting sample index (0 for new tests, checkpoint value for resumed tests)
        const sampleStartIndex = i === startTestIndex ? startSampleIndex : 0;
        const existingSamples = i === startTestIndex ? currentTestSamples : [];

        // Run the test with sample-level checkpointing
        const result = await runHumanEvalTest(
          test,
          llmProvider,
          numSamples,
          contextContent,
          i,
          results,
          existingSamples,
          sampleStartIndex,
<<<<<<< HEAD
          enableMCP
=======
>>>>>>> 33a44e7f
        );

        // Only add result if it has valid samples (not just API failures)
        if (result.numSamples > 0) {
          results.push(result);

          // Log the pass@k metrics
          console.log(
            `📊 ${test.name} (${providerName}) - pass@1: ${result.pass1.toFixed(
              4,
            )}, pass@10: ${result.pass10.toFixed(4)}`,
          );
          console.log(`   Samples: ${result.numSamples}, Correct: ${result.numCorrect}`);
        } else {
          console.log(`⚠️ Skipping ${test.name} - no successful API calls, not adding to final results`);
        }

        // Save checkpoint after each test completion (reset sample tracking)
        const checkpointData: CheckpointData = {
          modelId,
          provider: providerName,
          completedResults: results,
          currentTestIndex: i,
          currentSampleIndex: numSamples, // Mark all samples as completed
          currentTestSamples: [],
          contextContent,
          numSamples,
          timestamp: new Date().toISOString(),
        };
        await saveCheckpoint(providerName, modelId, checkpointData);
      } catch (error) {
        console.error(`Error running test ${test.name} with ${providerName}:`, error);

        // If this was due to retry exhaustion, abort the entire run
        const errorMessage = error instanceof Error ? error.message : String(error);
        if (errorMessage.includes("Failed after")) {
          console.error(`❌ Aborting entire run due to repeated API failures`);

          // Save final checkpoint before aborting
          const checkpointData: CheckpointData = {
            modelId,
            provider: providerName,
            completedResults: results,
            currentTestIndex: i,
            currentSampleIndex: 0,
            currentTestSamples: [],
            contextContent,
            numSamples,
            timestamp: new Date().toISOString(),
<<<<<<< HEAD
        };
        await saveCheckpoint(providerName, modelId, checkpointData, enableMCP);
          
=======
          };
          await saveCheckpoint(providerName, modelId, checkpointData);

>>>>>>> 33a44e7f
          // Don't continue with other tests, abort
          throw error;
        }

        // Save checkpoint for non-fatal errors and continue
        const checkpointData: CheckpointData = {
          modelId,
          provider: providerName,
          completedResults: results,
          currentTestIndex: i,
          currentSampleIndex: numSamples, // Mark test as completed (even if failed)
          currentTestSamples: [],
          contextContent,
          numSamples,
          timestamp: new Date().toISOString(),
        };
<<<<<<< HEAD
        await saveCheckpoint(providerName, modelId, checkpointData, enableMCP);
        
=======
        await saveCheckpoint(providerName, modelId, checkpointData);

>>>>>>> 33a44e7f
        // Continue with other tests rather than failing completely
      }
    }

    // Filter out empty results and log metrics in a compact format
    const validResults = results.filter((r) => r.numSamples > 0);

    console.log(`\n📊 Results for ${providerName}:`);
    for (const result of validResults) {
      console.log(
        `   ${result.testName}: pass@1=${result.pass1.toFixed(3)}, pass@10=${result.pass10.toFixed(3)} (${result.numCorrect}/${result.numSamples})`,
      );
    }

    // Clean up checkpoint after successful completion
    await removeCheckpoint(providerName, modelId);

    return validResults;
  } catch (error) {
    console.error(`Error running all tests for ${llmProvider.name}:`, error);
    // Return an empty array rather than throwing an error
    return [];
  }
}

/**
 * Ensure the benchmarks directory exists
 */
export async function ensureBenchmarksDir(useMCPDir: boolean = false): Promise<void> {
  const benchmarksDir = useMCPDir 
    ? path.resolve(process.cwd(), "benchmarks", "mcp")
    : path.resolve(process.cwd(), "benchmarks");
  try {
    await fs.mkdir(benchmarksDir, { recursive: true });
  } catch (error) {
    console.error("Error creating benchmarks directory:", error);
    throw error;
  }
}

/**
 * Save benchmark results to a file
 */
export async function saveBenchmarkResults(
  results: HumanEvalResult[],
  contextFile?: string,
  contextContent?: string,
  customFilenamePrefix?: string,
<<<<<<< HEAD
  useMCPDir: boolean = false
=======
>>>>>>> 33a44e7f
): Promise<string> {
  try {
    await ensureBenchmarksDir(useMCPDir);

    const timestamp = new Date().toISOString().replace(/:/g, "-");
    let filenamePrefix: string;
<<<<<<< HEAD
    
    // Add "mcp-" prefix for MCP benchmarks
    if (useMCPDir) {
      filenamePrefix = "mcp-";
    } else if (customFilenamePrefix) {
      const cleanPrefix = customFilenamePrefix.replace(/[^a-zA-Z0-9\-_]/g, '-');
=======

    if (customFilenamePrefix) {
      const cleanPrefix = customFilenamePrefix.replace(/[^a-zA-Z0-9\-_]/g, "-");
>>>>>>> 33a44e7f
      filenamePrefix = contextFile
        ? `benchmark-results-with-context-${cleanPrefix}-`
        : `benchmark-results-${cleanPrefix}-`;
    } else {
      filenamePrefix = contextFile ? `benchmark-results-with-context-` : `benchmark-results-`;
    }

    const filename = `${filenamePrefix}${timestamp}.json`;
    const filePath = path.resolve(process.cwd(), "benchmarks", useMCPDir ? "mcp" : "", filename);

    const resultsWithContext = results.map((result) => {
      if (!result.context) {
        result.context = {
          used: !!contextContent,
          filename: contextFile,
          content: contextContent,
        };
      }
      return {
        ...result,
        timestamp: new Date().toISOString(),
      };
    });

    await fs.writeFile(filePath, JSON.stringify(resultsWithContext, null, 2));
    console.log(`📊 Saved benchmark results to ${filePath}`);

    return filePath;
  } catch (error) {
    console.error("Error saving benchmark results:", error);
    throw error;
  }
}<|MERGE_RESOLUTION|>--- conflicted
+++ resolved
@@ -127,10 +127,7 @@
   sampleIndex: number,
   temperature: number | undefined,
   contextContent?: string,
-<<<<<<< HEAD
-  enableMCP?: boolean
-=======
->>>>>>> 33a44e7f
+  enableMCP?: boolean,
 ): Promise<BenchmarkResult> {
   const providerName = llmProvider.name;
   const testDir = getUniqueTestDir(providerName, test.name, sampleIndex);
@@ -240,10 +237,7 @@
   completedResults?: HumanEvalResult[],
   existingSamples: BenchmarkResult[] = [],
   startSampleIndex: number = 0,
-<<<<<<< HEAD
-  enableMCP?: boolean
-=======
->>>>>>> 33a44e7f
+  enableMCP?: boolean,
 ): Promise<BenchmarkResult[]> {
   const providerName = llmProvider.name;
   const modelId = llmProvider.getModelIdentifier();
@@ -255,17 +249,10 @@
   for (let i = startSampleIndex; i < numSamples; i++) {
     const temperature = i === 0 ? 0 : undefined;
     const sampleIndex = i;
-<<<<<<< HEAD
-    
+
     const samplePromise = runSingleTestSample(test, llmProvider, sampleIndex, temperature, contextContent, enableMCP)
-      .then(result => ({ index: sampleIndex, result }))
-      .catch(error => {
-=======
-
-    const samplePromise = runSingleTestSample(test, llmProvider, sampleIndex, temperature, contextContent)
       .then((result) => ({ index: sampleIndex, result }))
       .catch((error) => {
->>>>>>> 33a44e7f
         console.error(`Error running sample ${sampleIndex + 1} for ${test.name}:`, error);
         // Return a failed result
         return {
@@ -350,10 +337,7 @@
   completedResults?: HumanEvalResult[],
   existingSamples: BenchmarkResult[] = [],
   startSampleIndex: number = 0,
-<<<<<<< HEAD
-  enableMCP?: boolean
-=======
->>>>>>> 33a44e7f
+  enableMCP?: boolean,
 ): Promise<HumanEvalResult> {
   try {
     const providerName = llmProvider.name;
@@ -377,10 +361,7 @@
       completedResults,
       existingSamples,
       startSampleIndex,
-<<<<<<< HEAD
-      enableMCP
-=======
->>>>>>> 33a44e7f
+      enableMCP,
     );
 
     // Show completion status
@@ -461,10 +442,7 @@
   numSamples: number = 10,
   specificTests?: TestDefinition[],
   contextContent?: string,
-<<<<<<< HEAD
-  enableMCP?: boolean
-=======
->>>>>>> 33a44e7f
+  enableMCP?: boolean,
 ): Promise<HumanEvalResult[]> {
   try {
     const providerName = llmProvider.name;
@@ -541,10 +519,7 @@
           results,
           existingSamples,
           sampleStartIndex,
-<<<<<<< HEAD
-          enableMCP
-=======
->>>>>>> 33a44e7f
+          enableMCP,
         );
 
         // Only add result if it has valid samples (not just API failures)
@@ -594,15 +569,9 @@
             contextContent,
             numSamples,
             timestamp: new Date().toISOString(),
-<<<<<<< HEAD
-        };
-        await saveCheckpoint(providerName, modelId, checkpointData, enableMCP);
-          
-=======
           };
-          await saveCheckpoint(providerName, modelId, checkpointData);
-
->>>>>>> 33a44e7f
+          await saveCheckpoint(providerName, modelId, checkpointData, enableMCP);
+
           // Don't continue with other tests, abort
           throw error;
         }
@@ -619,13 +588,8 @@
           numSamples,
           timestamp: new Date().toISOString(),
         };
-<<<<<<< HEAD
         await saveCheckpoint(providerName, modelId, checkpointData, enableMCP);
-        
-=======
-        await saveCheckpoint(providerName, modelId, checkpointData);
-
->>>>>>> 33a44e7f
+
         // Continue with other tests rather than failing completely
       }
     }
@@ -655,7 +619,7 @@
  * Ensure the benchmarks directory exists
  */
 export async function ensureBenchmarksDir(useMCPDir: boolean = false): Promise<void> {
-  const benchmarksDir = useMCPDir 
+  const benchmarksDir = useMCPDir
     ? path.resolve(process.cwd(), "benchmarks", "mcp")
     : path.resolve(process.cwd(), "benchmarks");
   try {
@@ -674,28 +638,19 @@
   contextFile?: string,
   contextContent?: string,
   customFilenamePrefix?: string,
-<<<<<<< HEAD
-  useMCPDir: boolean = false
-=======
->>>>>>> 33a44e7f
+  useMCPDir: boolean = false,
 ): Promise<string> {
   try {
     await ensureBenchmarksDir(useMCPDir);
 
     const timestamp = new Date().toISOString().replace(/:/g, "-");
     let filenamePrefix: string;
-<<<<<<< HEAD
-    
+
     // Add "mcp-" prefix for MCP benchmarks
     if (useMCPDir) {
       filenamePrefix = "mcp-";
     } else if (customFilenamePrefix) {
-      const cleanPrefix = customFilenamePrefix.replace(/[^a-zA-Z0-9\-_]/g, '-');
-=======
-
-    if (customFilenamePrefix) {
       const cleanPrefix = customFilenamePrefix.replace(/[^a-zA-Z0-9\-_]/g, "-");
->>>>>>> 33a44e7f
       filenamePrefix = contextFile
         ? `benchmark-results-with-context-${cleanPrefix}-`
         : `benchmark-results-${cleanPrefix}-`;
